<!--
Web client of the Sensor Management System software developed within the
Helmholtz DataHub Initiative by GFZ and UFZ.

Copyright (C) 2020
- Kotyba Alhaj Taha (UFZ, kotyba.alhaj-taha@ufz.de)
- Nils Brinckmann (GFZ, nils.brinckmann@gfz-potsdam.de)
- Marc Hanisch (GFZ, marc.hanisch@gfz-potsdam.de)
- Tobias Kuhnert (UFZ, tobias.kuhnert@ufz.de)
- Helmholtz Centre for Environmental Research GmbH - UFZ
  (UFZ, https://www.ufz.de)
- Helmholtz Centre Potsdam - GFZ German Research Centre for
  Geosciences (GFZ, https://www.gfz-potsdam.de)

Parts of this program were developed within the context of the
following publicly funded projects or measures:
- Helmholtz Earth and Environment DataHub
  (https://www.helmholtz.de/en/research/earth_and_environment/initiatives/#h51095)

Licensed under the HEESIL, Version 1.0 or - as soon they will be
approved by the "Community" - subsequent versions of the HEESIL
(the "Licence").

You may not use this work except in compliance with the Licence.

You may obtain a copy of the Licence at:
https://gitext.gfz-potsdam.de/software/heesil

Unless required by applicable law or agreed to in writing, software
distributed under the Licence is distributed on an "AS IS" basis,
WITHOUT WARRANTIES OR CONDITIONS OF ANY KIND, either express or
implied. See the Licence for the specific language governing
permissions and limitations under the Licence.
-->
<template>
  <v-app>
    <v-navigation-drawer
      v-model="drawer"
      :mini-variant="miniVariant"
      :clipped="clipped"
      fixed
      app
    >
      <v-list nav>
        <!-- Home -->
        <v-list-item to="/" exact nuxt>
          <v-list-item-action>
            <v-icon>mdi-apps</v-icon>
          </v-list-item-action>
          <v-list-item-content>
            <v-list-item-title>Home</v-list-item-title>
          </v-list-item-content>
        </v-list-item>

        <!-- Devices -->
        <v-list-item to="/search/devices" exact nuxt>
          <v-list-item-action>
            <v-icon>mdi-network</v-icon>
          </v-list-item-action>
          <v-list-item-content>
            <v-list-item-title>Devices</v-list-item-title>
          </v-list-item-content>
        </v-list-item>

        <!-- Platforms -->
        <v-list-item to="/search/platforms" exact nuxt>
          <v-list-item-action>
            <v-icon>mdi-rocket</v-icon>
          </v-list-item-action>
          <v-list-item-content>
            <v-list-item-title>Platforms</v-list-item-title>
          </v-list-item-content>
        </v-list-item>

        <!-- Configurations -->
        <v-list-item to="/search/configurations" exact nuxt>
          <v-list-item-action>
            <v-icon>mdi-file-cog</v-icon>
          </v-list-item-action>
          <v-list-item-content>
            <v-list-item-title>Configurations</v-list-item-title>
          </v-list-item-content>
        </v-list-item>

        <!-- Projects -->
        <v-list-item to="/projects" exact nuxt>
          <v-list-item-action>
            <v-icon>mdi-nature-people</v-icon>
          </v-list-item-action>
          <v-list-item-content>
            <v-list-item-title>Projects</v-list-item-title>
          </v-list-item-content>
        </v-list-item>

        <!-- Users -->
        <v-list-item to="/users" exact nuxt>
          <v-list-item-action>
            <v-icon>mdi-account-multiple</v-icon>
          </v-list-item-action>
          <v-list-item-content>
            <v-list-item-title>Users</v-list-item-title>
          </v-list-item-content>
        </v-list-item>

        <v-divider />

        <!-- Help -->
        <v-list-item to="/help" nuxt exact>
          <v-list-item-action>
            <v-icon>mdi-help-circle-outline</v-icon>
          </v-list-item-action>
          <v-list-item-content>
            <v-list-item-title>Help</v-list-item-title>
          </v-list-item-content>
        </v-list-item>
      </v-list>
    </v-navigation-drawer>
    <v-app-bar
      :clipped-left="clipped"
      fixed
      app
    >
      <v-app-bar-nav-icon @click.stop="drawer = !drawer" />
      <AppBarEditModeContent
        :title="appBarTitle"
        :save-btn-hidden="saveBtnHidden"
        :cancel-btn-hidden="cancelBtnHidden"
        :save-btn-disabled="saveBtnDisabled"
        :cancel-btn-disabled="cancelBtnDisabled"
      />
      <template v-if="tabs.length" v-slot:extension>
        <AppBarTabsExtension
          :value="activeTab"
          :tabs="tabs"
          @change="onChangeTab"
        />
      </template>
      <v-menu close-on-click close-on-content-click offset-x>
        <template v-slot:activator="{ on }">
          <v-btn
            data-role="property-menu"
            icon
            small
            v-on="on"
          >
            <v-avatar>
              <template v-if="isLoggedIn">
                {{ initials }}
              </template>
              <template v-else>
                <v-icon>
                  mdi-account
                </v-icon>
              </template>
            </v-avatar>
          </v-btn>
        </template>
        <v-list>
          <template v-if="!isLoggedIn">
            <v-list-item dense @click="login">
              <v-list-item-content>
                <v-list-item-title>
                  <v-icon small left>
                    mdi-login
                  </v-icon>
                  <span>Login</span>
                </v-list-item-title>
              </v-list-item-content>
            </v-list-item>
          </template>
          <template v-if="isLoggedIn">
            <v-list-item dense @click="logout">
              <v-list-item-content>
                <v-list-item-title>
                  <v-icon small left>
                    mdi-logout
                  </v-icon>
                  <span>Logout</span>
                </v-list-item-title>
              </v-list-item-content>
            </v-list-item>
<<<<<<< HEAD
=======
            <v-list-item dense @click="silentRenew">
              <v-list-item-content>
                <v-list-item-title>
                  <v-icon small left>
                    mdi-refresh
                  </v-icon>
                  <span>Silent renew</span>
                </v-list-item-title>
              </v-list-item-content>
            </v-list-item>
>>>>>>> a071b77e
            <v-list-item dense to="/profile">
              <v-list-item-content>
                <v-list-item-title>
                  <v-icon small left>
                    mdi-account-details
                  </v-icon>
                  <span>Profile</span>
                </v-list-item-title>
              </v-list-item-content>
            </v-list-item>
          </template>
        </v-list>
      </v-menu>
    </v-app-bar>
    <v-main>
      <v-container>
        <v-snackbar v-model="hasSuccess" top color="green">
          {{ success }}
          <template v-slot:action="{ attrs }">
            <v-btn fab small v-bind="attrs" @click="closeSuccessSnackbar">
              <v-icon>mdi-close</v-icon>
            </v-btn>
          </template>
        </v-snackbar>
        <v-snackbar v-model="hasError" top color="error">
          {{ error }}
          <template v-slot:action="{ attrs }">
            <v-btn fab small v-bind="attrs" @click="closeErrorSnackbar">
              <v-icon>mdi-close</v-icon>
            </v-btn>
          </template>
        </v-snackbar>
        <nuxt />
      </v-container>
    </v-main>
    <v-footer
      :fixed="fixed"
      app
    >
      <span>&copy; {{ new Date().getFullYear() }}</span>
    </v-footer>
  </v-app>
</template>

<script>

<<<<<<< HEAD
import { mapActions } from 'vuex'
=======
import AppBarTabsExtension from '@/components/AppBarTabsExtension'
import AppBarEditModeContent from '@/components/AppBarEditModeContent'
>>>>>>> a071b77e

export default {
  components: {
    AppBarTabsExtension,
    AppBarEditModeContent
  },
  data () {
    return {
      clipped: false,
      drawer: false,
      fixed: false,
      miniVariant: false,
      title: 'Sensor Management System',
      appBarContent: null,
      appBarExtension: null
    }
  },
  computed: {
    error () {
      return this.$store.state.snackbar.error
    },
    hasError: {
      get () {
        return this.$store.state.snackbar.error !== ''
      },
      set (newValue) {
        if (!newValue) {
          this.$store.commit('snackbar/clearError')
        }
      }
    },
    success () {
      return this.$store.state.snackbar.success
    },
    hasSuccess: {
      get () {
        return this.$store.state.snackbar.success !== ''
      },
      set (newValue) {
        if (!newValue) {
          this.$store.commit('snackbar/clearSuccess')
        }
      }
    },
    tabs () {
      return this.$store.state.appbar.tabs
    },
    activeTab () {
      return this.$store.state.appbar.activeTab
    },
    appBarTitle () {
      return this.$store.state.appbar.title || this.title
    },
    saveBtnHidden () {
      return this.$store.state.appbar.saveBtnHidden
    },
    saveBtnDisabled () {
      return this.$store.state.appbar.saveBtnDisabled
    },
    cancelBtnHidden () {
      return this.$store.state.appbar.cancelBtnHidden
    },
    cancelBtnDisabled () {
      return this.$store.state.appbar.cancelBtnDisabled
    },
    isLoggedIn () {
      return this.$store.getters['oidc/isAuthenticated']
    },
    initials () {
      return this.$store.getters['oidc/initials']
    }
  },
  created () {
    this.$nuxt.$on('app-bar-content', (component) => {
      this.appBarContent = component
    })
    this.$nuxt.$on('app-bar-extension', (component) => {
      this.appBarExtension = component
    })
  },
  methods: {
    ...mapActions('oidc', ['removeOidcUser', 'logoutPopup', 'loginPopup']),
    closeErrorSnackbar () {
      this.$store.commit('snackbar/clearError')
    },
    closeSuccessSnackbar () {
      this.$store.commit('snackbar/clearSuccess')
    },
<<<<<<< HEAD
    login () {
      this.loginPopup().then((redirectPath) => {
        this.$router.push(redirectPath)
=======
    onChangeTab (tab) {
      this.$store.commit('appbar/setActiveTab', tab)
    },
    loginPopup () {
      this.$store.dispatch('auth/loginPopup').then((userObject) => {
        let message = 'Login successful'
        if (userObject.profile && userObject.profile.name) {
          message = 'Successfully logged in as ' + userObject.profile.name
        }
        this.$store.commit('snackbar/setSuccess', message)
>>>>>>> a071b77e
      }).catch((_err) => {
        this.$store.commit('snackbar/setError', 'Login failed')
      })
    },
    logout () {
      this.removeOidcUser().then(() => {
        this.$router.push('/')
      })
    }
  }
}
</script><|MERGE_RESOLUTION|>--- conflicted
+++ resolved
@@ -179,19 +179,6 @@
                 </v-list-item-title>
               </v-list-item-content>
             </v-list-item>
-<<<<<<< HEAD
-=======
-            <v-list-item dense @click="silentRenew">
-              <v-list-item-content>
-                <v-list-item-title>
-                  <v-icon small left>
-                    mdi-refresh
-                  </v-icon>
-                  <span>Silent renew</span>
-                </v-list-item-title>
-              </v-list-item-content>
-            </v-list-item>
->>>>>>> a071b77e
             <v-list-item dense to="/profile">
               <v-list-item-content>
                 <v-list-item-title>
@@ -238,12 +225,10 @@
 
 <script>
 
-<<<<<<< HEAD
 import { mapActions } from 'vuex'
-=======
+
 import AppBarTabsExtension from '@/components/AppBarTabsExtension'
 import AppBarEditModeContent from '@/components/AppBarEditModeContent'
->>>>>>> a071b77e
 
 export default {
   components: {
@@ -332,22 +317,12 @@
     closeSuccessSnackbar () {
       this.$store.commit('snackbar/clearSuccess')
     },
-<<<<<<< HEAD
+    onChangeTab (tab) {
+      this.$store.commit('appbar/setActiveTab', tab)
+    },
     login () {
       this.loginPopup().then((redirectPath) => {
         this.$router.push(redirectPath)
-=======
-    onChangeTab (tab) {
-      this.$store.commit('appbar/setActiveTab', tab)
-    },
-    loginPopup () {
-      this.$store.dispatch('auth/loginPopup').then((userObject) => {
-        let message = 'Login successful'
-        if (userObject.profile && userObject.profile.name) {
-          message = 'Successfully logged in as ' + userObject.profile.name
-        }
-        this.$store.commit('snackbar/setSuccess', message)
->>>>>>> a071b77e
       }).catch((_err) => {
         this.$store.commit('snackbar/setError', 'Login failed')
       })
