<!--
Web client of the Sensor Management System software developed within the
Helmholtz DataHub Initiative by GFZ and UFZ.

Copyright (C) 2020
- Kotyba Alhaj Taha (UFZ, kotyba.alhaj-taha@ufz.de)
- Nils Brinckmann (GFZ, nils.brinckmann@gfz-potsdam.de)
- Marc Hanisch (GFZ, marc.hanisch@gfz-potsdam.de)
- Helmholtz Centre for Environmental Research GmbH - UFZ
  (UFZ, https://www.ufz.de)
- Helmholtz Centre Potsdam - GFZ German Research Centre for
  Geosciences (GFZ, https://www.gfz-potsdam.de)

Parts of this program were developed within the context of the
following publicly funded projects or measures:
- Helmholtz Earth and Environment DataHub
  (https://www.helmholtz.de/en/research/earth_and_environment/initiatives/#h51095)

Licensed under the HEESIL, Version 1.0 or - as soon they will be
approved by the "Community" - subsequent versions of the HEESIL
(the "Licence").

You may not use this work except in compliance with the Licence.

You may obtain a copy of the Licence at:
https://gitext.gfz-potsdam.de/software/heesil

Unless required by applicable law or agreed to in writing, software
distributed under the Licence is distributed on an "AS IS" basis,
WITHOUT WARRANTIES OR CONDITIONS OF ANY KIND, either express or
implied. See the Licence for the specific language governing
permissions and limitations under the Licence.
-->
<template>
  <v-app>
    <v-navigation-drawer
      v-model="drawer"
      :mini-variant="miniVariant"
      :clipped="clipped"
      fixed
      app
    >
      <v-list nav>
        <!-- Home -->
        <v-list-item to="/" exact nuxt>
          <v-list-item-action>
            <v-icon>mdi-apps</v-icon>
          </v-list-item-action>
          <v-list-item-content>
            <v-list-item-title>Home</v-list-item-title>
          </v-list-item-content>
        </v-list-item>

        <!-- Devices -->
        <v-list-item to="/search/devices" exact nuxt>
          <v-list-item-action>
            <v-icon>mdi-network</v-icon>
          </v-list-item-action>
          <v-list-item-content>
            <v-list-item-title>Devices</v-list-item-title>
          </v-list-item-content>
        </v-list-item>

        <!-- Platforms -->
        <v-list-item to="/search/platforms" exact nuxt>
          <v-list-item-action>
            <v-icon>mdi-rocket</v-icon>
          </v-list-item-action>
          <v-list-item-content>
            <v-list-item-title>Platforms</v-list-item-title>
          </v-list-item-content>
        </v-list-item>

        <!-- Configurations -->
        <v-list-item to="/search/configurations" exact nuxt>
          <v-list-item-action>
            <v-icon>mdi-file-cog</v-icon>
          </v-list-item-action>
          <v-list-item-content>
            <v-list-item-title>Configurations</v-list-item-title>
          </v-list-item-content>
        </v-list-item>

        <!-- Projects -->
        <v-list-item to="/projects" exact nuxt>
          <v-list-item-action>
            <v-icon>mdi-nature-people</v-icon>
          </v-list-item-action>
          <v-list-item-content>
            <v-list-item-title>Projects</v-list-item-title>
          </v-list-item-content>
        </v-list-item>

        <!-- Users -->
        <v-list-item to="/users" exact nuxt>
          <v-list-item-action>
            <v-icon>mdi-account-multiple</v-icon>
          </v-list-item-action>
          <v-list-item-content>
            <v-list-item-title>Users</v-list-item-title>
          </v-list-item-content>
        </v-list-item>

        <v-divider />

        <!-- Help -->
        <v-list-item to="/help" nuxt exact>
          <v-list-item-action>
            <v-icon>mdi-help-circle-outline</v-icon>
          </v-list-item-action>
          <v-list-item-content>
            <v-list-item-title>Help</v-list-item-title>
          </v-list-item-content>
        </v-list-item>
      </v-list>
    </v-navigation-drawer>
    <v-app-bar
      :clipped-left="clipped"
      fixed
      app
    >
      <v-app-bar-nav-icon @click.stop="drawer = !drawer" />
<<<<<<< HEAD
      <AppBarEditModeContent
        :title="appBarTitle"
        :save-btn-hidden="saveBtnHidden"
        :cancel-btn-hidden="cancelBtnHidden"
        :save-btn-disabled="saveBtnDisabled"
        :cancel-btn-disabled="cancelBtnDisabled"
      />
      <template v-if="tabs.length" v-slot:extension>
        <AppBarTabsExtension
          :value="activeTab"
          :tabs="tabs"
          @change="onChangeTab"
        />
=======
      <template v-if="appBarContent">
        <Component :is="appBarContent" />
      </template>
      <template v-else>
        <v-toolbar-title v-text="title" />
        <v-spacer />
      </template>
      <template v-if="appBarExtension" v-slot:extension>
        <Component :is="appBarExtension" />
>>>>>>> c3e32bb6
      </template>
      <v-menu close-on-click close-on-content-click offset-x>
        <template v-slot:activator="{ on }">
          <v-btn
            data-role="property-menu"
            icon
            small
            v-on="on"
          >
            <v-avatar>
              <template v-if="isLoggedIn">
                {{ initials }}
              </template>
              <template v-else>
                <v-icon>
                  mdi-account
                </v-icon>
              </template>
            </v-avatar>
          </v-btn>
        </template>
        <v-list>
          <template v-if="!isLoggedIn">
            <v-list-item dense @click="loginPopup">
              <v-list-item-content>
                <v-list-item-title>
                  <v-icon small left>
                    mdi-login
                  </v-icon>
                  <span>Login</span>
                </v-list-item-title>
              </v-list-item-content>
            </v-list-item>
          </template>
          <template v-if="isLoggedIn">
            <v-list-item dense @click="logout">
              <v-list-item-content>
                <v-list-item-title>
                  <v-icon small left>
                    mdi-logout
                  </v-icon>
                  <span>Logout</span>
                </v-list-item-title>
              </v-list-item-content>
            </v-list-item>
            <v-list-item dense @click="silentRenew">
              <v-list-item-content>
                <v-list-item-title>
                  <v-icon small left>
                    mdi-refresh
                  </v-icon>
                  <span>Silent renew</span>
                </v-list-item-title>
              </v-list-item-content>
            </v-list-item>
            <v-list-item dense to="/profile">
              <v-list-item-content>
                <v-list-item-title>
                  <v-icon small left>
                    mdi-account-details
                  </v-icon>
                  <span>Profile</span>
                </v-list-item-title>
              </v-list-item-content>
            </v-list-item>
          </template>
        </v-list>
      </v-menu>
    </v-app-bar>
    <v-main>
      <v-container>
        <v-snackbar v-model="hasSuccess" top color="green">
          {{ success }}
          <template v-slot:action="{ attrs }">
            <v-btn fab small v-bind="attrs" @click="closeSuccessSnackbar">
              <v-icon>mdi-close</v-icon>
            </v-btn>
          </template>
        </v-snackbar>
        <v-snackbar v-model="hasError" top color="error">
          {{ error }}
          <template v-slot:action="{ attrs }">
            <v-btn fab small v-bind="attrs" @click="closeErrorSnackbar">
              <v-icon>mdi-close</v-icon>
            </v-btn>
          </template>
        </v-snackbar>
        <nuxt />
      </v-container>
    </v-main>
    <v-footer
      :fixed="fixed"
      app
    >
      <span>&copy; {{ new Date().getFullYear() }}</span>
    </v-footer>
  </v-app>
</template>

<script>

import AppBarTabsExtension from '@/components/AppBarTabsExtension'
import AppBarEditModeContent from '@/components/AppBarEditModeContent'

export default {
  components: {
    AppBarTabsExtension,
    AppBarEditModeContent
  },
  data () {
    return {
      clipped: false,
      drawer: false,
      fixed: false,
      miniVariant: false,
      title: 'Sensor Management System',
      appBarContent: null,
      appBarExtension: null
    }
  },
  computed: {
    error () {
      return this.$store.state.snackbar.error
    },
    hasError: {
      get () {
        return this.$store.state.snackbar.error !== ''
      },
      set (newValue) {
        if (!newValue) {
          this.$store.commit('snackbar/clearError')
        }
      }
    },
    success () {
      return this.$store.state.snackbar.success
    },
    hasSuccess: {
      get () {
        return this.$store.state.snackbar.success !== ''
      },
      set (newValue) {
        if (!newValue) {
          this.$store.commit('snackbar/clearSuccess')
        }
      }
    },
<<<<<<< HEAD
    tabs () {
      return this.$store.state.appbar.tabs
    },
    activeTab () {
      return this.$store.state.appbar.activeTab
    },
    appBarTitle () {
      return this.$store.state.appbar.title || this.title
    },
    saveBtnHidden () {
      return this.$store.state.appbar.saveBtnHidden
    },
    saveBtnDisabled () {
      return this.$store.state.appbar.saveBtnDisabled
    },
    cancelBtnHidden () {
      return this.$store.state.appbar.cancelBtnHidden
    },
    cancelBtnDisabled () {
      return this.$store.state.appbar.cancelBtnDisabled
=======
    isLoggedIn () {
      return this.$store.getters['auth/isAuthenticated']
    },
    initials () {
      return this.$store.getters['auth/initials']
>>>>>>> c3e32bb6
    }
  },
  created () {
    this.$nuxt.$on('app-bar-content', (component) => {
      this.appBarContent = component
    })
    this.$nuxt.$on('app-bar-extension', (component) => {
      this.appBarExtension = component
    })
  },
  mounted () {
    this.$store.dispatch('auth/loadStoredUser')
  },
  methods: {
    closeErrorSnackbar () {
      this.$store.commit('snackbar/clearError')
    },
    closeSuccessSnackbar () {
      this.$store.commit('snackbar/clearSuccess')
    },
<<<<<<< HEAD
    onChangeTab (tab) {
      this.$store.commit('appbar/setActiveTab', tab)
=======
    loginPopup () {
      this.$store.dispatch('auth/loginPopup').then((userObject) => {
        let message = 'Login successful'
        if (userObject.profile && userObject.profile.name) {
          message = 'Successfully logged in as ' + userObject.profile.name
        }
        this.$store.commit('snackbar/setSuccess', message)
      }).catch((_err) => {
        this.$store.commit('snackbar/setError', 'Login failed')
      })
    },
    logout () {
      const routing = {
        router: this.$router,
        currentRoute: this.$route.path
      }
      this.$store.dispatch('auth/logout', routing).then(() => {
        this.$store.commit('snackbar/setSuccess', 'Logout successful')
      }).catch((err) => {
        // eslint-disable-next-line
        console.error(err)
        this.$store.commit('snackbar/setError', 'Problem on logout')
      })
    },
    silentRenew () {
      this.$store.dispatch('auth/silentRenew')
>>>>>>> c3e32bb6
    }
  }
}
</script><|MERGE_RESOLUTION|>--- conflicted
+++ resolved
@@ -120,7 +120,6 @@
       app
     >
       <v-app-bar-nav-icon @click.stop="drawer = !drawer" />
-<<<<<<< HEAD
       <AppBarEditModeContent
         :title="appBarTitle"
         :save-btn-hidden="saveBtnHidden"
@@ -134,17 +133,6 @@
           :tabs="tabs"
           @change="onChangeTab"
         />
-=======
-      <template v-if="appBarContent">
-        <Component :is="appBarContent" />
-      </template>
-      <template v-else>
-        <v-toolbar-title v-text="title" />
-        <v-spacer />
-      </template>
-      <template v-if="appBarExtension" v-slot:extension>
-        <Component :is="appBarExtension" />
->>>>>>> c3e32bb6
       </template>
       <v-menu close-on-click close-on-content-click offset-x>
         <template v-slot:activator="{ on }">
@@ -292,7 +280,6 @@
         }
       }
     },
-<<<<<<< HEAD
     tabs () {
       return this.$store.state.appbar.tabs
     },
@@ -313,13 +300,12 @@
     },
     cancelBtnDisabled () {
       return this.$store.state.appbar.cancelBtnDisabled
-=======
+    },
     isLoggedIn () {
       return this.$store.getters['auth/isAuthenticated']
     },
     initials () {
       return this.$store.getters['auth/initials']
->>>>>>> c3e32bb6
     }
   },
   created () {
@@ -340,10 +326,9 @@
     closeSuccessSnackbar () {
       this.$store.commit('snackbar/clearSuccess')
     },
-<<<<<<< HEAD
     onChangeTab (tab) {
       this.$store.commit('appbar/setActiveTab', tab)
-=======
+    },
     loginPopup () {
       this.$store.dispatch('auth/loginPopup').then((userObject) => {
         let message = 'Login successful'
@@ -370,7 +355,6 @@
     },
     silentRenew () {
       this.$store.dispatch('auth/silentRenew')
->>>>>>> c3e32bb6
     }
   }
 }
