<template>
  <v-app>
    <v-navigation-drawer
      v-model="drawer"
      :mini-variant="miniVariant"
      :clipped="clipped"
      fixed
      app
    >
      <v-list nav>
        <!-- Home -->
        <v-list-item to="/" exact nuxt>
          <v-list-item-action>
            <v-icon>mdi-apps</v-icon>
          </v-list-item-action>
          <v-list-item-content>
            <v-list-item-title>Home</v-list-item-title>
          </v-list-item-content>
        </v-list-item>

        <!-- Devices -->
        <v-list-item to="/search/devices" exact nuxt>
          <v-list-item-action>
            <v-icon>mdi-network</v-icon>
          </v-list-item-action>
          <v-list-item-content>
            <v-list-item-title>Devices</v-list-item-title>
          </v-list-item-content>
        </v-list-item>

<<<<<<< HEAD
        <!-- Configurations -->
        <v-list-item to="/search/configurations" exact nuxt>
          <v-list-item-action>
            <v-icon>mdi-file-cog</v-icon>
          </v-list-item-action>
          <v-list-item-content>
            <v-list-item-title>Configurations</v-list-item-title>
=======
        <!-- Platforms -->
        <v-list-item to="/search/platforms" exact nuxt>
          <v-list-item-action>
            <v-icon>mdi-rocket</v-icon>
          </v-list-item-action>
          <v-list-item-content>
            <v-list-item-title>Platforms</v-list-item-title>
>>>>>>> 20e2e234
          </v-list-item-content>
        </v-list-item>

        <!-- Projects -->
        <v-list-item to="/projects" exact nuxt>
          <v-list-item-action>
            <v-icon>mdi-nature-people</v-icon>
          </v-list-item-action>
          <v-list-item-content>
            <v-list-item-title>Projects</v-list-item-title>
          </v-list-item-content>
        </v-list-item>

        <!-- Users -->
        <v-list-item to="/users" exact nuxt>
          <v-list-item-action>
            <v-icon>mdi-account-multiple</v-icon>
          </v-list-item-action>
          <v-list-item-content>
            <v-list-item-title>Users</v-list-item-title>
          </v-list-item-content>
        </v-list-item>

        <v-divider />

        <!-- Help -->
        <v-list-item to="/help" nuxt exact>
          <v-list-item-action>
            <v-icon>mdi-help-circle-outline</v-icon>
          </v-list-item-action>
          <v-list-item-content>
            <v-list-item-title>Help</v-list-item-title>
          </v-list-item-content>
        </v-list-item>
      </v-list>
    </v-navigation-drawer>
    <v-app-bar
      :clipped-left="clipped"
      fixed
      app
    >
      <v-app-bar-nav-icon @click.stop="drawer = !drawer" />
      <template v-if="appBarContent">
        <Component :is="appBarContent" />
      </template>
      <template v-else>
        <v-toolbar-title v-text="title" />
      </template>
      <template v-if="appBarExtension" v-slot:extension>
        <Component :is="appBarExtension" />
      </template>
    </v-app-bar>
    <v-content>
      <v-container>
        <nuxt />
      </v-container>
    </v-content>
    <v-footer
      :fixed="fixed"
      app
    >
      <span>&copy; {{ new Date().getFullYear() }}</span>
    </v-footer>
  </v-app>
</template>

<script>
export default {
  data () {
    return {
      clipped: false,
      drawer: false,
      fixed: false,
      miniVariant: false,
      title: 'Sensor Management System',
      appBarContent: null,
      appBarExtension: null
    }
  },
  created () {
    this.$nuxt.$on('app-bar-content', (component) => {
      this.appBarContent = component
    })
    this.$nuxt.$on('app-bar-extension', (component) => {
      this.appBarExtension = component
    })
  }
}
</script><|MERGE_RESOLUTION|>--- conflicted
+++ resolved
@@ -28,7 +28,16 @@
           </v-list-item-content>
         </v-list-item>
 
-<<<<<<< HEAD
+        <!-- Platforms -->
+        <v-list-item to="/search/platforms" exact nuxt>
+          <v-list-item-action>
+            <v-icon>mdi-rocket</v-icon>
+          </v-list-item-action>
+          <v-list-item-content>
+            <v-list-item-title>Platforms</v-list-item-title>
+          </v-list-item-content>
+        </v-list-item>
+
         <!-- Configurations -->
         <v-list-item to="/search/configurations" exact nuxt>
           <v-list-item-action>
@@ -36,15 +45,6 @@
           </v-list-item-action>
           <v-list-item-content>
             <v-list-item-title>Configurations</v-list-item-title>
-=======
-        <!-- Platforms -->
-        <v-list-item to="/search/platforms" exact nuxt>
-          <v-list-item-action>
-            <v-icon>mdi-rocket</v-icon>
-          </v-list-item-action>
-          <v-list-item-content>
-            <v-list-item-title>Platforms</v-list-item-title>
->>>>>>> 20e2e234
           </v-list-item-content>
         </v-list-item>
 
