<<<<<<< HEAD
import { SamplingMedia } from '@/models/SamplingMedia'
=======
/**
 * @license
 * Web client of the Sensor Management System software developed within
 * the Helmholtz DataHub Initiative by GFZ and UFZ.
 *
 * Copyright (C) 2020
 * - Nils Brinckmann (GFZ, nils.brinckmann@gfz-potsdam.de)
 * - Marc Hanisch (GFZ, marc.hanisch@gfz-potsdam.de)
 * - Helmholtz Centre Potsdam - GFZ German Research Centre for
 *   Geosciences (GFZ, https://www.gfz-potsdam.de)
 *
 * Parts of this program were developed within the context of the
 * following publicly funded projects or measures:
 * - Helmholtz Earth and Environment DataHub
 *   (https://www.helmholtz.de/en/research/earth_and_environment/initiatives/#h51095)
 *
 * Licensed under the HEESIL, Version 1.0 or - as soon they will be
 * approved by the "Community" - subsequent versions of the HEESIL
 * (the "Licence").
 *
 * You may not use this work except in compliance with the Licence.
 *
 * You may obtain a copy of the Licence at:
 * https://gitext.gfz-potsdam.de/software/heesil
 *
 * Unless required by applicable law or agreed to in writing, software
 * distributed under the Licence is distributed on an "AS IS" basis,
 * WITHOUT WARRANTIES OR CONDITIONS OF ANY KIND, either express or
 * implied. See the Licence for the specific language governing
 * permissions and limitations under the Licence.
 */
import SamplingMedia from '@/models/SamplingMedia'
>>>>>>> 5f55c62d

import { IJsonApiObjectListWithLinks, IJsonApiDataWithIdAndLinks } from '@/serializers/jsonapi/JsonApiTypes'

import { removeBaseUrl } from '@/utils/urlHelpers'

export class SamplingMediaSerializer {
    private cvBaseUrl: string | undefined

    constructor (cvBaseUrl: string | undefined) {
      this.cvBaseUrl = cvBaseUrl
    }

    convertJsonApiObjectListToModelList (jsonApiObjectList: IJsonApiObjectListWithLinks): SamplingMedia[] {
      return jsonApiObjectList.data.map(this.convertJsonApiDataToModel.bind(this))
    }

    convertJsonApiDataToModel (jsonApiData: IJsonApiDataWithIdAndLinks): SamplingMedia {
      const id = jsonApiData.id
      const name = jsonApiData.attributes.name
      const url = removeBaseUrl(jsonApiData.links.self, this.cvBaseUrl)

      return SamplingMedia.createWithData(id, name, url)
    }
}<|MERGE_RESOLUTION|>--- conflicted
+++ resolved
@@ -1,6 +1,3 @@
-<<<<<<< HEAD
-import { SamplingMedia } from '@/models/SamplingMedia'
-=======
 /**
  * @license
  * Web client of the Sensor Management System software developed within
@@ -32,8 +29,7 @@
  * implied. See the Licence for the specific language governing
  * permissions and limitations under the Licence.
  */
-import SamplingMedia from '@/models/SamplingMedia'
->>>>>>> 5f55c62d
+import { SamplingMedia } from '@/models/SamplingMedia'
 
 import { IJsonApiObjectListWithLinks, IJsonApiDataWithIdAndLinks } from '@/serializers/jsonapi/JsonApiTypes'
 
