/**
 * @license
 * Web client of the Sensor Management System software developed within
 * the Helmholtz DataHub Initiative by GFZ and UFZ.
 *
 * Copyright (C) 2020
 * - Kotyba Alhaj Taha (UFZ, kotyba.alhaj-taha@ufz.de)
 * - Nils Brinckmann (GFZ, nils.brinckmann@gfz-potsdam.de)
 * - Marc Hanisch (GFZ, marc.hanisch@gfz-potsdam.de)
 * - Helmholtz Centre for Environmental Research GmbH - UFZ
 * (UFZ, https://www.ufz.de)
 * - Helmholtz Centre Potsdam - GFZ German Research Centre for
 *   Geosciences (GFZ, https://www.gfz-potsdam.de)
 *
 * Parts of this program were developed within the context of the
 * following publicly funded projects or measures:
 * - Helmholtz Earth and Environment DataHub
 *   (https://www.helmholtz.de/en/research/earth_and_environment/initiatives/#h51095)
 *
 * Licensed under the HEESIL, Version 1.0 or - as soon they will be
 * approved by the "Community" - subsequent versions of the HEESIL
 * (the "Licence").
 *
 * You may not use this work except in compliance with the Licence.
 *
 * You may obtain a copy of the Licence at:
 * https://gitext.gfz-potsdam.de/software/heesil
 *
 * Unless required by applicable law or agreed to in writing, software
 * distributed under the Licence is distributed on an "AS IS" basis,
 * WITHOUT WARRANTIES OR CONDITIONS OF ANY KIND, either express or
 * implied. See the Licence for the specific language governing
 * permissions and limitations under the Licence.
 */
import { Attachment, IAttachment } from '@/models/Attachment'

<<<<<<< HEAD
import {
  IJsonApiObjectList,
  IJsonApiObject,
  IJsonApiTypeIdAttributes,
  IJsonApiDataWithOptionalIdWithoutRelationships
=======
import
{
  IJsonApiEntityEnvelope,
  IJsonApiEntityListEnvelope,
  IJsonApiEntity,
  IJsonApiEntityWithOptionalId
>>>>>>> 1da441f7
}
  from
  '@/serializers/jsonapi/JsonApiTypes'

export interface IMissingAttachmentData {
  ids: string[]
}

export interface IAttachmentsAndMissing {
  attachments: Attachment[]
  missing: IMissingAttachmentData
}

export class AttachmentSerializer {
<<<<<<< HEAD
  convertJsonApiObjectToModel (jsonApiObject: IJsonApiObject): Attachment {
=======
  convertJsonApiObjectToModel (jsonApiObject: IJsonApiEntityEnvelope): Attachment {
>>>>>>> 1da441f7
    const data = jsonApiObject.data
    return this.convertJsonApiDataToModel(data)
  }

  convertJsonApiDataToModel (jsonApiData: IJsonApiEntity): Attachment {
    const attributes = jsonApiData.attributes
    const newEntry = Attachment.createEmpty()

    newEntry.id = attributes.id.toString()
    newEntry.label = attributes.label || ''
    newEntry.url = attributes.url || ''

    return newEntry
  }

  convertJsonApiObjectListToModelList (jsonApiObjectList: IJsonApiEntityListEnvelope): Attachment[] {
    return jsonApiObjectList.data.map(this.convertJsonApiDataToModel)
  }

  convertModelToJsonApiData (attachment : IAttachment): IJsonApiEntityWithOptionalId {
    const data: any = {
      type: 'attachment',
      attributes: {
        label: attachment.label,
        url: attachment.url
      }
    }
    if (attachment.id) {
      data.id = attachment.id
    }
    return data
  }
}<|MERGE_RESOLUTION|>--- conflicted
+++ resolved
@@ -34,20 +34,12 @@
  */
 import { Attachment, IAttachment } from '@/models/Attachment'
 
-<<<<<<< HEAD
-import {
-  IJsonApiObjectList,
-  IJsonApiObject,
-  IJsonApiTypeIdAttributes,
-  IJsonApiDataWithOptionalIdWithoutRelationships
-=======
 import
 {
   IJsonApiEntityEnvelope,
   IJsonApiEntityListEnvelope,
   IJsonApiEntity,
   IJsonApiEntityWithOptionalId
->>>>>>> 1da441f7
 }
   from
   '@/serializers/jsonapi/JsonApiTypes'
@@ -62,11 +54,7 @@
 }
 
 export class AttachmentSerializer {
-<<<<<<< HEAD
-  convertJsonApiObjectToModel (jsonApiObject: IJsonApiObject): Attachment {
-=======
   convertJsonApiObjectToModel (jsonApiObject: IJsonApiEntityEnvelope): Attachment {
->>>>>>> 1da441f7
     const data = jsonApiObject.data
     return this.convertJsonApiDataToModel(data)
   }
