--- conflicted
+++ resolved
@@ -37,18 +37,10 @@
 import { Device } from '@/models/Device'
 
 import {
-<<<<<<< HEAD
-  IJsonApiDataWithId,
-  IJsonApiDataWithOptionalId,
-  IJsonApiObject,
-  IJsonApiObjectList,
-  IJsonApiTypeIdAttributes
-=======
   IJsonApiEntityEnvelope,
   IJsonApiEntityListEnvelope,
   IJsonApiEntity,
   IJsonApiEntityWithOptionalId
->>>>>>> 1da441f7
 } from '@/serializers/jsonapi/JsonApiTypes'
 
 import { IMissingAttachmentData } from '@/serializers/jsonapi/AttachmentSerializer'
@@ -87,11 +79,7 @@
     return this.convertJsonApiDataToModel(jsonApiObject.data, included)
   }
 
-<<<<<<< HEAD
-  convertJsonApiDataToModel (jsonApiData: IJsonApiDataWithId | IJsonApiTypeIdAttributes, included: IJsonApiTypeIdAttributes[]): IDeviceWithMeta {
-=======
   convertJsonApiDataToModel (jsonApiData: IJsonApiEntity, included: IJsonApiEntity[]): IDeviceWithMeta {
->>>>>>> 1da441f7
     const result: Device = new Device()
 
     const attributes = jsonApiData.attributes
