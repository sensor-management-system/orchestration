--- conflicted
+++ resolved
@@ -36,18 +36,10 @@
 import { Platform } from '@/models/Platform'
 
 import {
-<<<<<<< HEAD
-  IJsonApiDataWithId,
-  IJsonApiDataWithOptionalId,
-  IJsonApiObject,
-  IJsonApiObjectList,
-  IJsonApiTypeIdAttributes
-=======
   IJsonApiEntityEnvelope,
   IJsonApiEntityListEnvelope,
   IJsonApiEntity,
   IJsonApiEntityWithOptionalId
->>>>>>> 1da441f7
 } from '@/serializers/jsonapi/JsonApiTypes'
 
 import { IMissingAttachmentData } from '@/serializers/jsonapi/AttachmentSerializer'
@@ -74,11 +66,7 @@
     return this.convertJsonApiDataToModel(jsonApiObject.data, included)
   }
 
-<<<<<<< HEAD
-  convertJsonApiDataToModel (jsonApiData: IJsonApiDataWithId | IJsonApiTypeIdAttributes, included: IJsonApiTypeIdAttributes[]): IPlatformWithMeta {
-=======
   convertJsonApiDataToModel (jsonApiData: IJsonApiEntity, included: IJsonApiEntity[]): IPlatformWithMeta {
->>>>>>> 1da441f7
     const result: Platform = Platform.createEmpty()
 
     const attributes = jsonApiData.attributes
