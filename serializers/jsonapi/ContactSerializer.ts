--- conflicted
+++ resolved
@@ -31,9 +31,6 @@
  */
 import { Contact, IContact } from '@/models/Contact'
 
-<<<<<<< HEAD
-import { IJsonApiObjectList, IJsonApiObject, IJsonApiTypeIdData, IJsonApiTypeIdDataListDict, IJsonApiTypeIdAttributes, IJsonApiTypeIdDataList, IJsonApiDataWithOptionalIdWithoutRelationships, IJsonApiTypeId } from '@/serializers/jsonapi/JsonApiTypes'
-=======
 import {
   IJsonApiEntityListEnvelope,
   IJsonApiEntityEnvelope,
@@ -46,7 +43,6 @@
   IJsonApiTypedEntityWithoutDetailsDataDict,
   IJsonApiTypedEntityWithoutDetailsDataDictList
 } from '@/serializers/jsonapi/JsonApiTypes'
->>>>>>> 1da441f7
 
 export interface IMissingContactData {
   ids: string[]
@@ -98,11 +94,7 @@
     }
   }
 
-<<<<<<< HEAD
-  convertModelToJsonApiRelationshipObject (contact: IContact): IJsonApiTypeIdDataListDict {
-=======
   convertModelToJsonApiRelationshipObject (contact: IContact): IJsonApiTypedEntityWithoutDetailsDataDict {
->>>>>>> 1da441f7
     return {
       contact: {
         data: this.convertModelToTupleWithIdAndType(contact)
@@ -110,11 +102,7 @@
     }
   }
 
-<<<<<<< HEAD
-  convertModelToJsonApiData (contact: IContact): IJsonApiDataWithOptionalIdWithoutRelationships {
-=======
   convertModelToJsonApiData (contact: IContact): IJsonApiEntityWithOptionalId {
->>>>>>> 1da441f7
     const data: any = {
       type: 'contact',
       attributes: {
@@ -143,22 +131,14 @@
     return result
   }
 
-<<<<<<< HEAD
-  convertModelToTupleWithIdAndType (contact: IContact): IJsonApiTypeId {
-=======
   convertModelToTupleWithIdAndType (contact: IContact): IJsonApiEntityWithoutDetails {
->>>>>>> 1da441f7
     return {
       id: contact.id || '',
       type: 'contact'
     }
   }
 
-<<<<<<< HEAD
-  convertJsonApiRelationshipsModelList (relationships: IJsonApiTypeIdDataListDict, included: IJsonApiTypeIdAttributes[]): IContactsAndMissing {
-=======
   convertJsonApiRelationshipsModelList (relationships: IJsonApiRelationships, included: IJsonApiEntity[]): IContactsAndMissing {
->>>>>>> 1da441f7
     const contactIds = []
     if (relationships.contacts) {
       const contactObject = relationships.contacts as IJsonApiEntityWithoutDetailsDataDictList
@@ -202,17 +182,10 @@
     }
   }
 
-<<<<<<< HEAD
-  convertJsonApiRelationshipsSingleModel (relationships: IJsonApiTypeIdDataListDict, included: IJsonApiTypeIdAttributes[]): IContactAndMissing {
-    let relationContactId: string = ''
-    if (relationships.contact) {
-      const contactObject = relationships.contact as IJsonApiTypeIdData
-=======
-  convertJsonApiRelationshipsSingleModel (relationships: IJsonApiTypedEntityWithoutDetailsDataDict, included: IJsonApiEntity[]): IContactAndMissing {
+  convertJsonApiRelationshipsSingleModel (relationships: IJsonApiRelationships, included: IJsonApiEntity[]): IContactAndMissing {
     let relationContactId: string = ''
     if (relationships.contact) {
       const contactObject = relationships.contact as IJsonApiEntityWithoutDetailsDataDict
->>>>>>> 1da441f7
       if (contactObject.data && contactObject.data.id) {
         relationContactId = contactObject.data.id
       }
