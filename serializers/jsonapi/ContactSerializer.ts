/**
 * @license
 * Web client of the Sensor Management System software developed within
 * the Helmholtz DataHub Initiative by GFZ and UFZ.
 *
 * Copyright (C) 2020
 * - Nils Brinckmann (GFZ, nils.brinckmann@gfz-potsdam.de)
 * - Marc Hanisch (GFZ, marc.hanisch@gfz-potsdam.de)
 * - Helmholtz Centre Potsdam - GFZ German Research Centre for
 *   Geosciences (GFZ, https://www.gfz-potsdam.de)
 *
 * Parts of this program were developed within the context of the
 * following publicly funded projects or measures:
 * - Helmholtz Earth and Environment DataHub
 *   (https://www.helmholtz.de/en/research/earth_and_environment/initiatives/#h51095)
 *
 * Licensed under the HEESIL, Version 1.0 or - as soon they will be
 * approved by the "Community" - subsequent versions of the HEESIL
 * (the "Licence").
 *
 * You may not use this work except in compliance with the Licence.
 *
 * You may obtain a copy of the Licence at:
 * https://gitext.gfz-potsdam.de/software/heesil
 *
 * Unless required by applicable law or agreed to in writing, software
 * distributed under the Licence is distributed on an "AS IS" basis,
 * WITHOUT WARRANTIES OR CONDITIONS OF ANY KIND, either express or
 * implied. See the Licence for the specific language governing
 * permissions and limitations under the Licence.
 */
import { Contact, IContact } from '@/models/Contact'

import {
  IJsonApiEntityListEnvelope,
  IJsonApiEntityEnvelope,
  IJsonApiEntityWithOptionalId,
  IJsonApiEntityWithOptionalAttributes,
  IJsonApiEntityWithoutDetails,
  IJsonApiRelationships,
  IJsonApiEntityWithoutDetailsDataDict,
  IJsonApiEntityWithoutDetailsDataDictList,
  IJsonApiTypedEntityWithoutDetailsDataDict,
  IJsonApiTypedEntityWithoutDetailsDataDictList
} from '@/serializers/jsonapi/JsonApiTypes'

export interface IMissingContactData {
  ids: string[]
}

export interface IMissingSingleContactData {
  id: string
}

export interface IContactsAndMissing {
  contacts: Contact[]
  missing: IMissingContactData
}

export interface IContactAndMissing {
  contact: Contact | null
  missing: IMissingSingleContactData
}

export class ContactSerializer {
  convertJsonApiObjectToModel (jsonApiObject: IJsonApiEntityEnvelope): Contact {
    const data = jsonApiObject.data
    return this.convertJsonApiDataToModel(data)
  }

  convertJsonApiDataToModel (jsonApiData: IJsonApiEntityWithOptionalAttributes): Contact {
    const attributes = jsonApiData.attributes

    const newEntry = Contact.createEmpty()

    newEntry.id = jsonApiData.id.toString()

    if (attributes) {
      newEntry.givenName = attributes.given_name || ''
      newEntry.familyName = attributes.family_name || ''
      newEntry.website = attributes.website || ''
      newEntry.email = attributes.email
    }

    return newEntry
  }

  convertJsonApiObjectListToModelList (jsonApiObjectList: IJsonApiEntityListEnvelope): Contact[] {
    return jsonApiObjectList.data.map(this.convertJsonApiDataToModel)
  }

  convertModelListToJsonApiRelationshipObject (contacts: IContact[]): IJsonApiTypedEntityWithoutDetailsDataDictList {
    return {
      contacts: {
        data: this.convertModelListToTupleListWithIdAndType(contacts)
      }
    }
  }

  convertModelToJsonApiRelationshipObject (contact: IContact): IJsonApiTypedEntityWithoutDetailsDataDict {
    return {
      contact: {
        data: this.convertModelToTupleWithIdAndType(contact)
      }
    }
  }

  convertModelToJsonApiData (contact: IContact): IJsonApiEntityWithOptionalId {
    const data: any = {
      type: 'contact',
      attributes: {
        given_name: contact.givenName,
        family_name: contact.familyName,
        email: contact.email,
        website: contact.website
      }
    }
    if (contact.id) {
      data.id = contact.id
    }
    return data
  }

  convertModelListToTupleListWithIdAndType (contacts: IContact[]): IJsonApiEntityWithoutDetails[] {
    const result: IJsonApiEntityWithoutDetails[] = []
    for (const contact of contacts) {
      if (contact.id !== null) {
        result.push({
          id: contact.id,
          type: 'contact'
        })
      }
    }
    return result
  }

  convertModelToTupleWithIdAndType (contact: IContact): IJsonApiEntityWithoutDetails {
    return {
      id: contact.id || '',
      type: 'contact'
    }
  }

  convertJsonApiRelationshipsModelList (relationships: IJsonApiRelationships, included: IJsonApiEntityWithOptionalAttributes[]): IContactsAndMissing {
    const contactIds = []
    if (relationships.contacts) {
      const contactObject = relationships.contacts as IJsonApiEntityWithoutDetailsDataDictList
      if (contactObject.data && contactObject.data.length > 0) {
        for (const relationShipContactData of contactObject.data) {
          const contactId = relationShipContactData.id
          contactIds.push(contactId)
        }
      }
    }

    const possibleContacts: {[key: string]: Contact} = {}
    if (included && included.length > 0) {
      for (const includedEntry of included) {
        if (includedEntry.type === 'contact') {
          const contactId = includedEntry.id
          if (contactIds.includes(contactId)) {
            const contact = this.convertJsonApiDataToModel(includedEntry)
            possibleContacts[contactId] = contact
          }
        }
      }
    }

    const contacts = []
    const missingDataForContactIds = []

    for (const contactId of contactIds) {
      if (possibleContacts[contactId]) {
        contacts.push(possibleContacts[contactId])
      } else {
        missingDataForContactIds.push(contactId)
      }
    }

    return {
      contacts,
      missing: {
        ids: missingDataForContactIds
      }
    }
  }

<<<<<<< HEAD
  convertJsonApiRelationshipsSingleModel (relationships: IJsonApiRelationships, included: IJsonApiEntity[]): IContactAndMissing {
=======
  convertJsonApiRelationshipsSingleModel (relationships: IJsonApiTypedEntityWithoutDetailsDataDict, included: IJsonApiEntityWithOptionalAttributes[]): IContactAndMissing {
>>>>>>> 7922bead
    let relationContactId: string = ''
    if (relationships.contact) {
      const contactObject = relationships.contact as IJsonApiEntityWithoutDetailsDataDict
      if (contactObject.data && contactObject.data.id) {
        relationContactId = contactObject.data.id
      }
    }

    let serializedContact: Contact | null = null
    if (included && included.length > 0) {
      for (const includedEntry of included) {
        if (includedEntry.type !== 'contact') {
          continue
        }
        const contactId = includedEntry.id
        if (relationContactId === contactId) {
          serializedContact = this.convertJsonApiDataToModel(includedEntry)
        }
      }
    }

    return {
      contact: serializedContact,
      missing: {
        id: serializedContact ? '' : relationContactId
      }
    }
  }
}<|MERGE_RESOLUTION|>--- conflicted
+++ resolved
@@ -185,11 +185,7 @@
     }
   }
 
-<<<<<<< HEAD
-  convertJsonApiRelationshipsSingleModel (relationships: IJsonApiRelationships, included: IJsonApiEntity[]): IContactAndMissing {
-=======
   convertJsonApiRelationshipsSingleModel (relationships: IJsonApiTypedEntityWithoutDetailsDataDict, included: IJsonApiEntityWithOptionalAttributes[]): IContactAndMissing {
->>>>>>> 7922bead
     let relationContactId: string = ''
     if (relationships.contact) {
       const contactObject = relationships.contact as IJsonApiEntityWithoutDetailsDataDict
