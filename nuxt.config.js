--- conflicted
+++ resolved
@@ -1,7 +1,5 @@
 // eslint-disable-next-line
 import colors from 'vuetify/es5/util/colors'
-import path from 'path'
-import fs from 'fs'
 export default {
   mode: 'spa',
   /*
@@ -89,17 +87,6 @@
     }
   },
   router: {
-<<<<<<< HEAD
-    mode: 'history',
-    base: process.env.BASE_URL,
-  },
-  server: {
-  https: {
-    key: fs.readFileSync(path.resolve(__dirname, 'server.key')),
-    cert: fs.readFileSync(path.resolve(__dirname, 'server.crt'))
-=======
     base: process.env.BASE_URL || '/'
->>>>>>> b77bb1a7
   }
-}
 }