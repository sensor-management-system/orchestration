/*
Web client of the Sensor Management System software developed within
the Helmholtz DataHub Initiative by GFZ and UFZ.

Copyright (C) 2020
- Kotyba Alhaj Taha (UFZ, kotyba.alhaj-taha@ufz.de)
- Nils Brinckmann (GFZ, nils.brinckmann@gfz-potsdam.de)
- Marc Hanisch (GFZ, marc.hanisch@gfz-potsdam.de)
- Tobias Kuhnert (UFZ, tobias.kuhnert@ufz.de)
- Helmholtz Centre for Environmental Research GmbH - UFZ
  (UFZ, https://www.ufz.de)
- Helmholtz Centre Potsdam - GFZ German Research Centre for
  Geosciences (GFZ, https://www.gfz-potsdam.de)

Parts of this program were developed within the context of the
following publicly funded projects or measures:
- Helmholtz Earth and Environment DataHub
  (https://www.helmholtz.de/en/research/earth_and_environment/initiatives/#h51095)

Licensed under the HEESIL, Version 1.0 or - as soon they will be
approved by the "Community" - subsequent versions of the HEESIL
(the "Licence").

You may not use this work except in compliance with the Licence.

You may obtain a copy of the Licence at:
https://gitext.gfz-potsdam.de/software/heesil

Unless required by applicable law or agreed to in writing, software
distributed under the Licence is distributed on an "AS IS" basis,
WITHOUT WARRANTIES OR CONDITIONS OF ANY KIND, either express or
implied. See the Licence for the specific language governing
permissions and limitations under the Licence.
*/

// eslint-disable-next-line
import colors from 'vuetify/es5/util/colors'
import fs from 'fs'
import path from 'path'

const server = {
  port: 3000,
  host: '0.0.0.0'
}

if (!process.env.STAY_WITH_HTTP) {
  server.https = {
    key: fs.readFileSync(path.resolve(__dirname, 'server.key')),
    cert: fs.readFileSync(path.resolve(__dirname, 'server.crt'))
  }
}

export default {
  server,
  ssr: false,
  /*
  ** Nuxt target
  ** See https://nuxtjs.org/api/configuration-target
  */
  target: 'server',
  env: {
    smsBackendUrl: process.env.SMS_BACKEND_URL || 'http://localhost:5000/rdm/svm-api/v1',
    cvBackendUrl: process.env.CV_BACKEND_URL || 'http://localhost:5001/api'
  },
  /*
  ** Headers of the page
  */
  head: {
    title: 'Sensor Management System',
    meta: [
      { charset: 'utf-8' },
      { name: 'viewport', content: 'width=device-width, initial-scale=1' },
      { hid: 'description', name: 'description', content: process.env.npm_package_description || '' }
    ],
    link: [
      { rel: 'icon', type: 'image/x-icon', href: '/favicon.ico' }
    ]
  },
  /*
  ** Customize the progress-bar color
  */
  loading: { color: '#fff' },
  /*
  ** Global CSS
  */
  css: [
  ],
  /*
  ** Plugins to load before mounting the App
  */
  plugins: [
<<<<<<< HEAD
    '~/plugins/api.ts',
    '~/plugins/filters.ts'
=======
    '~/plugins/fullContext.ts',
    '~/plugins/api.ts'
>>>>>>> b63223bc
  ],
  /*
  ** Nuxt.js dev-modules
  */
  buildModules: [
    '@nuxt/typescript-build',
    '@nuxtjs/vuetify'
  ],
  /*
  ** Nuxt.js modules
  */
  modules: [
    // Doc: https://axios.nuxtjs.org/usage
    '@nuxtjs/axios',
    '@nuxtjs/pwa',
    // Doc: https://github.com/nuxt-community/dotenv-module
    '@nuxtjs/dotenv',
    'nuxt-leaflet'
  ],
  /*
  ** Axios module configuration
  ** See https://axios.nuxtjs.org/options
  */
  axios: {
  },
  /*
  ** vuetify module configuration
  ** https://github.com/nuxt-community/vuetify-module
  */
  vuetify: {
    customVariables: ['~/assets/variables.scss'],
    theme: {
      dark: false
    }
  },
  /*
  ** Build configuration
  */
  build: {
    /*
    ** You can extend webpack config here
    */
    // eslint-disable-next-line
    extend (config, ctx) {
    }
  },
  router: {
    base: process.env.BASE_URL || '/',
    middleware: 'vuex-oidc-router'
  }
}<|MERGE_RESOLUTION|>--- conflicted
+++ resolved
@@ -89,13 +89,9 @@
   ** Plugins to load before mounting the App
   */
   plugins: [
-<<<<<<< HEAD
+    '~/plugins/fullContext.ts',
     '~/plugins/api.ts',
     '~/plugins/filters.ts'
-=======
-    '~/plugins/fullContext.ts',
-    '~/plugins/api.ts'
->>>>>>> b63223bc
   ],
   /*
   ** Nuxt.js dev-modules
