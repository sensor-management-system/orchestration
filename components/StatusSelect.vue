<template>
  <EntitySelect
    v-model="wrappedValue"
    :readonly="readonly"
    :fetch-function="findAllStates"
    :label="label"
    color="green"
  />
</template>

<script lang="ts">
/**
 * @file provides a component to select states
 * @author <marc.hanisch@gfz-potsdam.de>
 * @author <nils.brinckmann@gfz-potsdam.de>
 */
import { Vue, Component, Prop } from 'nuxt-property-decorator'

<<<<<<< HEAD
import Status from '@/models/Status'
=======
import EntitySelect from '@/components/EntitySelect.vue'

import CVService from '@/services/CVService'
>>>>>>> 617b025b

import Status from '@/models/Status'

type StatesLoaderFunction = () => Promise<Status[]>

/**
 * A class component to select states
 * @extends Vue
 */
@Component({
  components: {
    EntitySelect
  }
})
// @ts-ignore
export default class StatusSelect extends Vue {
  @Prop({
    default: () => [] as Status[],
    required: true,
    type: Array
  })
  // @ts-ignore
  readonly value!: Status[]

  @Prop({
    default: false,
    type: Boolean
  })
  // @ts-ignore
  readonly readonly: boolean

  @Prop({
    required: true,
    type: String
  })
  readonly label!: string

  get findAllStates (): StatesLoaderFunction {
    return () => { return this.$api.states.findAll() }
  }

  get wrappedValue () {
    return this.value
  }

  set wrappedValue (newValue) {
    this.$emit('input', newValue)
  }
}
</script><|MERGE_RESOLUTION|>--- conflicted
+++ resolved
@@ -16,13 +16,7 @@
  */
 import { Vue, Component, Prop } from 'nuxt-property-decorator'
 
-<<<<<<< HEAD
-import Status from '@/models/Status'
-=======
 import EntitySelect from '@/components/EntitySelect.vue'
-
-import CVService from '@/services/CVService'
->>>>>>> 617b025b
 
 import Status from '@/models/Status'
 
