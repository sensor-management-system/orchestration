--- conflicted
+++ resolved
@@ -58,53 +58,6 @@
               align-self="end"
               class="text-right"
             >
-<<<<<<< HEAD
-              <v-menu
-                v-if="isUserAuthenticated"
-                close-on-click
-                close-on-content-click
-                offset-x
-                left
-                z-index="999"
-              >
-                <template #activator="{ on }">
-                  <v-btn
-                    data-role="property-menu"
-                    icon
-                    small
-                    v-on="on"
-                  >
-                    <v-icon
-                      dense
-                      small
-                    >
-                      mdi-dots-vertical
-                    </v-icon>
-                  </v-btn>
-                </template>
-                <v-list>
-                  <v-list-item
-                    dense
-                    @click="$emit('showDeleteDialog',configuration)"
-                  >
-                    <v-list-item-content>
-                      <v-list-item-title
-                        class="red--text"
-                      >
-                        <v-icon
-                          left
-                          small
-                          color="red"
-                        >
-                          mdi-delete
-                        </v-icon>
-                        Delete
-                      </v-list-item-title>
-                    </v-list-item-content>
-                  </v-list-item>
-                </v-list>
-              </v-menu>
-=======
               <DotMenu>
                 <template #actions>
                   <DotMenuActionDelete
@@ -113,7 +66,6 @@
                   />
                 </template>
               </DotMenu>
->>>>>>> 536814eb
             </v-col>
           </v-row>
           <v-row
@@ -234,7 +186,11 @@
 
 @Component({
   filters: { dateToDateTimeString },
-  components: { DotMenuActionDelete, DotMenu, StatusBadge }
+  components: { 
+    DotMenuActionDelete,
+    DotMenu,
+    StatusBadge
+  }
 })
 export default class ConfigurationsOverviewCard extends Vue {
   @Prop({
