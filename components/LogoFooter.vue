<!--
Web client of the Sensor Management System software developed within the
Helmholtz DataHub Initiative by GFZ and UFZ.

Copyright (C) 2020 -2022
- Nils Brinckmann (GFZ, nils.brinckmann@gfz-potsdam.de)
- Marc Hanisch (GFZ, marc.hanisch@gfz-potsdam.de)
- Tim Eder (UFZ, tim.eder@ufz.de)
- Helmholtz Centre Potsdam - GFZ German Research Centre for
  Geosciences (GFZ, https://www.gfz-potsdam.de)

Parts of this program were developed within the context of the
following publicly funded projects or measures:
- Helmholtz Earth and Environment DataHub
  (https://www.helmholtz.de/en/research/earth_and_environment/initiatives/#h51095)

Licensed under the HEESIL, Version 1.0 or - as soon they will be
approved by the "Community" - subsequent versions of the HEESIL
(the "Licence").

You may not use this work except in compliance with the Licence.

You may obtain a copy of the Licence at:
https://gitext.gfz-potsdam.de/software/heesil

Unless required by applicable law or agreed to in writing, software
distributed under the Licence is distributed on an "AS IS" basis,
WITHOUT WARRANTIES OR CONDITIONS OF ANY KIND, either express or
implied. See the Licence for the specific language governing
permissions and limitations under the Licence.
-->
<template>
  <v-container fluid class="pa-0">
    <v-row no-gutters>
      <v-col>
        <v-row class="image-footer elevation-4" :class="{'mb-10' : !isLandingPage, 'pb-16' : $vuetify.breakpoint.smAndDown}">
          <v-col cols="12" md="9">
            <v-row class="d-flex justify-space-around justify-center align-center">
              <v-col cols="3" class="align-self-center">
<<<<<<< HEAD
                <a href="https://www.ufz.de/index.php?en=33573" target="_blank"><v-img contain height="4em" src="logos/ufz_logo.png" /></a>
              </v-col>
              <v-col cols="3" class="align-self-center">
                <a href="https://www.ufz.de/index.php?en=45348" target="_blank"><v-img contain height="3em" src="logos/rdm_logo.png" /></a>
              </v-col>
              <v-col cols="3" class="align-self-center">
                <a href="https://www.gfz-potsdam.de/en/" target="_blank"><v-img contain height="3em" src="logos/gfz_logo.png" /></a>
              </v-col>
              <v-col cols="3" class="align-self-center">
                <a href="https://datahub.erde-und-umwelt.de/en/" target="_blank"><v-img contain height="2.5em" src="logos/datahub_logo.png" /></a>
=======
                <a href="https://www.ufz.de/index.php?en=33573" target="_blank"><v-img contain height="4em" src="logos/UFZ_Logo_CMYK_EN.svg" /></a>
              </v-col>
              <v-col cols="3" class="align-self-center">
                <a href="https://www.ufz.de/index.php?en=45348" target="_blank"><v-img contain height="3em" src="logos/RDM_fullcolor.svg" /></a>
              </v-col>
              <v-col cols="3" class="align-self-center">
                <a href="https://www.gfz-potsdam.de/en/" target="_blank">
                  <v-img contain height="3em" src="logos/GFZ-Logo_eng_RGB.svg" />
                </a>
              </v-col>
              <v-col cols="3" class="align-self-center">
                <a href="https://datahub.erde-und-umwelt.de/en/" target="_blank"><v-img contain height="2.5em" src="logos/datahublogo.svg" /></a>
>>>>>>> 02855929
              </v-col>
            </v-row>
          </v-col>
          <v-col align-self="center" class="body-2 footer-text" cols="12" md="3">
            SMS, developed by <a href="https://www.gfz-potsdam.de/en/" target="_blank">GFZ</a> and <a href="https://www.ufz.de/index.php?en=45348" target="_blank">RDM</a> at <a href="https://www.ufz.de/index.php?en=33573" target="_blank">UFZ</a> as part of the <a href="https://datahub.erde-und-umwelt.de/en/" target="_blank">DataHub</a> initiative.
          </v-col>
        </v-row>
      </v-col>
    </v-row>
  </v-container>
</template>

<script lang="ts">
import { Vue, Component, Prop } from 'nuxt-property-decorator'

@Component
// @ts-ignore
export default class LogoFooter extends Vue {
@Prop({
  default: false
})isLandingPage!: boolean
}
</script>
<style lang="scss">
  @import '~vuetify/src/styles/styles.sass';

  .image-footer {
    position: relative;
    padding: 0;
    margin: 0;
    z-index: 1;
    background-color: rgba(90,105,110,0.2);
    // box-shadow: 0px 0px 3px 0px rgba(0,0,0,0.65) !important;
  }

  .footer-text {
    color: #002864;
    a {
      font-weight: bold;
      color: #002864 !important;
    }
  }

</style><|MERGE_RESOLUTION|>--- conflicted
+++ resolved
@@ -37,18 +37,6 @@
           <v-col cols="12" md="9">
             <v-row class="d-flex justify-space-around justify-center align-center">
               <v-col cols="3" class="align-self-center">
-<<<<<<< HEAD
-                <a href="https://www.ufz.de/index.php?en=33573" target="_blank"><v-img contain height="4em" src="logos/ufz_logo.png" /></a>
-              </v-col>
-              <v-col cols="3" class="align-self-center">
-                <a href="https://www.ufz.de/index.php?en=45348" target="_blank"><v-img contain height="3em" src="logos/rdm_logo.png" /></a>
-              </v-col>
-              <v-col cols="3" class="align-self-center">
-                <a href="https://www.gfz-potsdam.de/en/" target="_blank"><v-img contain height="3em" src="logos/gfz_logo.png" /></a>
-              </v-col>
-              <v-col cols="3" class="align-self-center">
-                <a href="https://datahub.erde-und-umwelt.de/en/" target="_blank"><v-img contain height="2.5em" src="logos/datahub_logo.png" /></a>
-=======
                 <a href="https://www.ufz.de/index.php?en=33573" target="_blank"><v-img contain height="4em" src="logos/UFZ_Logo_CMYK_EN.svg" /></a>
               </v-col>
               <v-col cols="3" class="align-self-center">
@@ -61,7 +49,6 @@
               </v-col>
               <v-col cols="3" class="align-self-center">
                 <a href="https://datahub.erde-und-umwelt.de/en/" target="_blank"><v-img contain height="2.5em" src="logos/datahublogo.svg" /></a>
->>>>>>> 02855929
               </v-col>
             </v-row>
           </v-col>
