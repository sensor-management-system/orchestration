--- conflicted
+++ resolved
@@ -16,13 +16,7 @@
  */
 import { Vue, Component, Prop } from 'nuxt-property-decorator'
 
-<<<<<<< HEAD
-import DeviceType from '@/models/DeviceType'
-=======
 import EntitySelect from '@/components/EntitySelect.vue'
-
-import CVService from '@/services/CVService'
->>>>>>> 617b025b
 
 import DeviceType from '@/models/DeviceType'
 
