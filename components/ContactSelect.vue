<template>
<<<<<<< HEAD
  <EntitySelect
    v-model="wrappedValue"
    :readonly="readonly"
    :fetch-function="findAllContacts"
    add-label="Add a contact"
    color="indigo"
    avatar-icon="mdi-account-circle"
  />
=======
  <v-form ref="contactsForm">
    <v-autocomplete
      v-if="!readonly"
      :items="allContactsExceptSelected"
      :item-text="(x) => x"
      :item-value="(x) => x.id"
      label="Add a contact"
      @change="addContact"
    />
    <v-chip
      v-for="contact in selectedContacts"
      :key="contact.id"
      class="ma-2"
      color="indigo"
      text-color="white"
      :close="!readonly"
      @click:close="removeContact(contact.id)"
    >
      <v-avatar left>
        <v-icon>mdi-account-circle</v-icon>
      </v-avatar>
      {{ contact }}
    </v-chip>
  </v-form>
>>>>>>> 4106d76b
</template>

<script lang="ts">
/**
 * @file provides a component to select contacts
 * @author <marc.hanisch@gfz-potsdam.de>
 * @author <nils.brinckmann@gfz-potsdam.de>
 */
import { Vue, Component, Prop } from 'nuxt-property-decorator'
import Contact from '../models/Contact'
import SmsService from '../services/SmsService'

// @ts-ignore
import EntitySelect from '@/components/EntitySelect'

type ContactsLoaderFunction = () => Promise<Contact[]>

/**
 * A class component to select contacts
 * @extends Vue
 */
@Component({
  components: { EntitySelect }
})
// @ts-ignore
export default class ContactSelect extends Vue {
  private contacts: Contact[] = []

  @Prop({
    default: () => [] as Contact[],
    required: true,
    type: Array
  })
  // @ts-ignore
<<<<<<< HEAD
  value!: Contact[]
=======
  readonly selectedContacts!: Contact[]
>>>>>>> 4106d76b

  @Prop({
    default: false,
    type: Boolean
  })
  // @ts-ignore
  readonly readonly: boolean

  get findAllContacts () : ContactsLoaderFunction {
    return SmsService.findAllContacts
  }

  get wrappedValue () {
    return this.value
  }

  set wrappedValue (newValue) {
    this.$emit('input', newValue)
  }

  /**
   * fetches all available contacts from the SmsService
   *
   * @async
   */
  async fetch () {
    this.contacts = await SmsService.findAllContacts()
  }
}
</script><|MERGE_RESOLUTION|>--- conflicted
+++ resolved
@@ -1,5 +1,4 @@
 <template>
-<<<<<<< HEAD
   <EntitySelect
     v-model="wrappedValue"
     :readonly="readonly"
@@ -8,32 +7,6 @@
     color="indigo"
     avatar-icon="mdi-account-circle"
   />
-=======
-  <v-form ref="contactsForm">
-    <v-autocomplete
-      v-if="!readonly"
-      :items="allContactsExceptSelected"
-      :item-text="(x) => x"
-      :item-value="(x) => x.id"
-      label="Add a contact"
-      @change="addContact"
-    />
-    <v-chip
-      v-for="contact in selectedContacts"
-      :key="contact.id"
-      class="ma-2"
-      color="indigo"
-      text-color="white"
-      :close="!readonly"
-      @click:close="removeContact(contact.id)"
-    >
-      <v-avatar left>
-        <v-icon>mdi-account-circle</v-icon>
-      </v-avatar>
-      {{ contact }}
-    </v-chip>
-  </v-form>
->>>>>>> 4106d76b
 </template>
 
 <script lang="ts">
@@ -68,11 +41,7 @@
     type: Array
   })
   // @ts-ignore
-<<<<<<< HEAD
-  value!: Contact[]
-=======
-  readonly selectedContacts!: Contact[]
->>>>>>> 4106d76b
+  readonly value!: Contact[]
 
   @Prop({
     default: false,
