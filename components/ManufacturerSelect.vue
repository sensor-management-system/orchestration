<template>
  <EntitySelect
    v-model="wrappedValue"
    :readonly="readonly"
    :fetch-function="findAllManufacturers"
    :label="label"
    color="brown"
  />
</template>

<script lang="ts">
/**
 * @file provides a component to select manufacturers
 * @author <marc.hanisch@gfz-potsdam.de>
 * @author <nils.brinckmann@gfz-potsdam.de>
 */
import { Vue, Component, Prop } from 'nuxt-property-decorator'

<<<<<<< HEAD
import Manufacturer from '../models/Manufacturer'
=======
import EntitySelect from '@/components/EntitySelect.vue'
>>>>>>> 617b025b

import CVService from '@/services/CVService'

import Manufacturer from '@/models/Manufacturer'

type ManufacturersLoaderFunction = () => Promise<Manufacturer[]>

/**
 * A class component to select manufacturers
 * @extends Vue
 */
@Component({
  components: {
    EntitySelect
  }
})
// @ts-ignore
export default class ManufacturerSelect extends Vue {
  @Prop({
    default: () => [] as Manufacturer[],
    required: true,
    type: Array
  })
  // @ts-ignore
  readonly value!: Manufacturer[]

  @Prop({
    default: false,
    type: Boolean
  })
  // @ts-ignore
  readonly readonly: boolean

  @Prop({
    required: true,
    type: String
  })
  readonly label!: String

  get findAllManufacturers (): ManufacturersLoaderFunction {
    return () => { return this.$api.manufacturer.findAll() }
  }

  get wrappedValue () {
    return this.value
  }

  set wrappedValue (newValue) {
    this.$emit('input', newValue)
  }
}
</script><|MERGE_RESOLUTION|>--- conflicted
+++ resolved
@@ -16,13 +16,7 @@
  */
 import { Vue, Component, Prop } from 'nuxt-property-decorator'
 
-<<<<<<< HEAD
-import Manufacturer from '../models/Manufacturer'
-=======
 import EntitySelect from '@/components/EntitySelect.vue'
->>>>>>> 617b025b
-
-import CVService from '@/services/CVService'
 
 import Manufacturer from '@/models/Manufacturer'
 
