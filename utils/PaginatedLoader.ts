--- conflicted
+++ resolved
@@ -66,15 +66,11 @@
     return this.innerLoader.totalCount - countThatDoesNotFulfillFilterFunc
   }
 
-<<<<<<< HEAD
   get page (): number {
     return this.innerLoader.page
   }
 
-  get funToLoadNext () : null | PaginationLoaderFunction<E> {
-=======
   get funToLoadNext (): null | PaginationLoaderFunction<E> {
->>>>>>> 818e02e0
     const innerPromise: null | PaginationLoaderFunction<E> = this.innerLoader.funToLoadNext
     if (innerPromise === null) {
       return null
