--- conflicted
+++ resolved
@@ -249,12 +249,8 @@
       }
 
       return {
-<<<<<<< HEAD
         elements,
-=======
-        elements: result,
         totalCount,
->>>>>>> a586c0a9
         funToLoadNext
       }
     })
