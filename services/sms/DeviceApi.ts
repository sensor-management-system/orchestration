--- conflicted
+++ resolved
@@ -42,10 +42,7 @@
 
 import { ContactSerializer } from '@/serializers/jsonapi/ContactSerializer'
 import { CustomTextFieldSerializer } from '@/serializers/jsonapi/CustomTextFieldSerializer'
-<<<<<<< HEAD
-=======
 import { DeviceAttachmentSerializer } from '@/serializers/jsonapi/DeviceAttachmentSerializer'
->>>>>>> c0572597
 import { DevicePropertySerializer } from '@/serializers/jsonapi/DevicePropertySerializer'
 
 import { IFlaskJSONAPIFilter } from '@/utils/JSONApiInterfaces'
@@ -58,7 +55,6 @@
   deviceWithMetaToDeviceByThrowingErrorOnMissing,
   deviceWithMetaToDeviceByAddingDummyObjects
 } from '@/serializers/jsonapi/DeviceSerializer'
-import { DeviceProperty } from '@/models/DeviceProperty'
 
 export class DeviceApi {
   private axiosApi: AxiosInstance
@@ -156,8 +152,6 @@
     })
   }
 
-<<<<<<< HEAD
-=======
   findRelatedDeviceAttachments (deviceId: string): Promise<Attachment[]> {
     const url = deviceId + '/device-attachments'
     const params = {
@@ -168,7 +162,6 @@
     })
   }
 
->>>>>>> c0572597
   findRelatedDeviceProperties (deviceId: string): Promise<DeviceProperty[]> {
     const url = deviceId + '/device-properties'
     const params = {
