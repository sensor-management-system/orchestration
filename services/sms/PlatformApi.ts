import { AxiosInstance, Method } from 'axios'

import Platform from '@/models/Platform'
import PlatformType from '@/models/PlatformType'
import Manufacturer from '@/models/Manufacturer'
import Status from '@/models/Status'

import PlatformSerializer from '@/serializers/jsonapi/PlatformSerializer'

import { IFlaskJSONAPIFilter } from '@/utils/JSONApiInterfaces'

import {
  IPaginationLoader, FilteredPaginationedLoader
} from '@/utils/PaginatedLoader'

export default class PlatformApi {
  private axiosApi: AxiosInstance
  private serializer: PlatformSerializer

  constructor (axiosInstance: AxiosInstance) {
    this.axiosApi = axiosInstance
    this.serializer = new PlatformSerializer()
  }

  findById (id: string): Promise<Platform> {
    return this.axiosApi.get(id, {
      params: {
        include: 'contacts'
      }
    }).then((rawResponse) => {
      const rawData = rawResponse.data
      return this.serializer.convertJsonApiObjectToModel(rawData)
    })
  }

  deleteById (id: string): Promise<void> {
    return this.axiosApi.delete<string, void>(id)
  }

  save (platform: Platform): Promise<Platform> {
    const data: any = this.serializer.convertModelToJsonApiData(platform)
    let method: Method = 'patch'
    let url = ''

    if (platform.id === null) {
      // new -> post
      method = 'post'
    } else {
      // old -> patch
      url = String(platform.id)
    }

    // TODO: links for contacts
    return this.axiosApi.request({
      url,
      method,
      data: {
        data
      }
    }).then((serverAnswer) => {
      return this.findById(serverAnswer.data.data.id)
    })
  }

  newSearchBuilder (): PlatformSearchBuilder {
    return new PlatformSearchBuilder(this.axiosApi, this.serializer)
  }
}

export class PlatformSearchBuilder {
  private axiosApi: AxiosInstance
  private clientSideFilterFunc: (platform: Platform) => boolean
  private serverSideFilterSettings: IFlaskJSONAPIFilter[] = []
  private serializer: PlatformSerializer

  constructor (axiosApi: AxiosInstance, serializer: PlatformSerializer) {
    this.axiosApi = axiosApi
    this.serializer = serializer
    this.clientSideFilterFunc = (_p: Platform) => true
  }

  withTextInName (text: string | null) : PlatformSearchBuilder {
    if (text) {
      const ilikeValue = '%' + text + '%'
      const fieldsToSearchIn = [
        'short_name',
        'long_name'
        // here we can add description
        // as well
        // --> if so, also change the method name here
      ]

      const filter: IFlaskJSONAPIFilter[] = []
      for (const field of fieldsToSearchIn) {
        filter.push({
          name: field,
          op: 'ilike',
          val: ilikeValue
        })
      }

      this.serverSideFilterSettings.push({
        or: filter
      })
    }
    return this
  }

  withOneMatchingManufacturerOf (manufacturers: Manufacturer[]): PlatformSearchBuilder {
    if (manufacturers.length > 0) {
      this.serverSideFilterSettings.push({
        or: [
          {
            name: 'manufacturer_name',
            op: 'in_',
            val: manufacturers.map((m: Manufacturer) => m.name)
          },
          {
            name: 'manufacturer_uri',
            op: 'in_',
            val: manufacturers.map((m: Manufacturer) => m.uri)
          }
        ]
      })
    }
    return this
  }

  withOneMatchingStatusOf (states: Status[]): PlatformSearchBuilder {
    if (states.length > 0) {
      this.serverSideFilterSettings.push({
        or: [
          {
            name: 'status_name',
            op: 'in_',
            val: states.map((s: Status) => s.name)
          },
          {
            name: 'status_uri',
            op: 'in_',
            val: states.map((s: Status) => s.uri)
          }
        ]
      })
    }
    return this
  }

  withOneMatchingPlatformTypeOf (types: PlatformType[]): PlatformSearchBuilder {
    if (types.length > 0) {
      this.serverSideFilterSettings.push({
        or: [
          {
            name: 'platform_type_name',
            op: 'in_',
            val: types.map((t: PlatformType) => t.name)
          },
          {
            name: 'platform_type_uri',
            op: 'in_',
            val: types.map((t: PlatformType) => t.uri)
          }
        ]
      })
    }
    return this
  }

  build (): PlatformSearcher {
    return new PlatformSearcher(
      this.axiosApi,
      this.clientSideFilterFunc,
      this.serverSideFilterSettings,
      this.serializer
    )
  }
}

export class PlatformSearcher {
  private axiosApi: AxiosInstance
  private clientSideFilterFunc: (platform: Platform) => boolean
  private serverSideFilterSettings: IFlaskJSONAPIFilter[]
  private serializer: PlatformSerializer

  constructor (
    axiosApi: AxiosInstance,
    clientSideFilterFunc: (platform: Platform) => boolean,
    serverSideFilterSetting: IFlaskJSONAPIFilter[],
    serializer: PlatformSerializer
  ) {
    this.axiosApi = axiosApi
    this.clientSideFilterFunc = clientSideFilterFunc
    this.serverSideFilterSettings = serverSideFilterSetting
    this.serializer = serializer
  }

  private get commonParams (): any {
    return {
      filter: JSON.stringify(this.serverSideFilterSettings),
      sort: 'short_name'
    }
  }

  findMatchingAsList (): Promise<Platform[]> {
    return this.axiosApi.get(
      '',
      {
        params: {
          'page[size]': 100000,
          ...this.commonParams
        }
      }
    ).then((rawResponse: any) => {
      const rawData = rawResponse.data
      return this.serializer.convertJsonApiObjectListToModelList(rawData)
    })
  }

  findMatchingAsPaginationLoader (pageSize: number): Promise<IPaginationLoader<Platform>> {
    const loaderPromise: Promise<IPaginationLoader<Platform>> = this.findAllOnPage(1, pageSize)
    return loaderPromise.then((loader) => {
      return new FilteredPaginationedLoader<Platform>(loader, this.clientSideFilterFunc)
    })
  }

  private findAllOnPage (page: number, pageSize: number): Promise<IPaginationLoader<Platform>> {
    return this.axiosApi.get(
      '',
      {
        params: {
          'page[size]': pageSize,
          'page[number]': page,
          ...this.commonParams
        }
      }
    ).then((rawResponse) => {
      const rawData = rawResponse.data
      // client side filtering will not be done here
      // (but in the FilteredPaginationedLoader)
      // so that we know if we still have elements here
      // there may be others to load as well
      const elements: Platform[] = this.serializer.convertJsonApiObjectListToModelList(rawData)

      // This is given by the json api. Regardless of the pagination it
      // represents the total amount of entries found.
      const totalCount = rawData.meta.count

      let funToLoadNext = null
      if (elements.length > 0) {
        funToLoadNext = () => this.findAllOnPage(page + 1, pageSize)
      }

      return {
<<<<<<< HEAD
        elements,
=======
        elements: result,
        totalCount,
>>>>>>> a586c0a9
        funToLoadNext
      }
    })
  }
}<|MERGE_RESOLUTION|>--- conflicted
+++ resolved
@@ -251,12 +251,8 @@
       }
 
       return {
-<<<<<<< HEAD
         elements,
-=======
-        elements: result,
         totalCount,
->>>>>>> a586c0a9
         funToLoadNext
       }
     })
