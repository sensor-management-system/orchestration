--- conflicted
+++ resolved
@@ -59,14 +59,8 @@
   add (deviceId: string, field: CustomTextField): Promise<CustomTextField> {
     const url = ''
     const data: any = this.serializer.convertModelToJsonApiData(field, deviceId)
-<<<<<<< HEAD
-    return this.axiosApi.post(url, { data }).then((rawResponse) => {
-      const rawData = rawResponse.data
-      return this.serializer.convertJsonApiObjectToModel(rawData)
-=======
     return this.axiosApi.post(url, { data }).then((serverResponse) => {
       return this.serializer.convertJsonApiObjectToModel(serverResponse.data)
->>>>>>> f5a95b94
     })
   }
 
@@ -79,16 +73,9 @@
       }
     }).then((fieldId) => {
       const data: any = this.serializer.convertModelToJsonApiData(field, deviceId)
-<<<<<<< HEAD
-      return this.axiosApi.patch(fieldId, { data })
-    }).then((rawResponse) => {
-      const rawData = rawResponse.data
-      return this.serializer.convertJsonApiObjectToModel(rawData)
-=======
       return this.axiosApi.patch(fieldId, { data }).then((serverResponse) => {
         return this.serializer.convertJsonApiObjectToModel(serverResponse.data)
       })
->>>>>>> f5a95b94
     })
   }
 }