import { AxiosInstance } from 'axios'

import PlatformType from '@/models/PlatformType'

export default class PlatformTypeApi {
  private axiosApi: AxiosInstance

  constructor (axiosInstance: AxiosInstance) {
    this.axiosApi = axiosInstance
  }

  newSearchBuilder (): PlatformTypeSearchBuilder {
    return new PlatformTypeSearchBuilder(this.axiosApi)
  }

  findAll (): Promise<PlatformType[]> {
    return this.newSearchBuilder().build().findMatchingAsList()
  }
}

export function serverResponseToEntity (entry: any): PlatformType {
  const id = entry.id
  const name = entry.attributes.name
  const url = entry.links.self

  return PlatformType.createWithData(id, name, url)
}

export class PlatformTypeSearchBuilder {
  private axiosApi: AxiosInstance

  constructor (axiosApi: AxiosInstance) {
    this.axiosApi = axiosApi
  }

  build (): PlatformTypeSearcher {
    return new PlatformTypeSearcher(this.axiosApi)
  }
}

export class PlatformTypeSearcher {
  private axiosApi: AxiosInstance

  constructor (axiosApi: AxiosInstance) {
    this.axiosApi = axiosApi
  }

  findMatchingAsList (): Promise<PlatformType[]> {
    return this.axiosApi.get(
      '',
      {
        params: {
<<<<<<< HEAD
          'page[size]': 100000,
          'filter[active]': true,
          sort: 'name'
=======
          'page[limit]': 100000,
          'filter[active]': true
>>>>>>> 4d37044e
        }
      }
    ).then((rawResponse) => {
      const response = rawResponse.data
      const result: PlatformType[] = []

      for (const entry of response.data) {
        result.push(serverResponseToEntity(entry))
      }

      return result
    })
  }
}<|MERGE_RESOLUTION|>--- conflicted
+++ resolved
@@ -50,14 +50,9 @@
       '',
       {
         params: {
-<<<<<<< HEAD
-          'page[size]': 100000,
+          'page[limit]': 100000,
           'filter[active]': true,
           sort: 'name'
-=======
-          'page[limit]': 100000,
-          'filter[active]': true
->>>>>>> 4d37044e
         }
       }
     ).then((rawResponse) => {
