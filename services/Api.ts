--- conflicted
+++ resolved
@@ -102,11 +102,7 @@
     }
 
     this._compartmentApi = new CompartmentApi(
-<<<<<<< HEAD
       this.createAxios(cvBaseUrl, '/compartments/', cvConfig),
-=======
-      this.createAxios(cvBaseUrl, '/variabletype', cvConfig),
->>>>>>> e5e4d09e
       cvBaseUrl
     )
     this._deviceTypeApi = new DeviceTypeApi(
