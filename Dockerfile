FROM python:3.9-slim-buster as base

ARG BUILD_DATE
ARG VCS_REF

LABEL maintainer="Kotyba Alhaj Taha <kotyba.alhaj-taha@ufz.de>" \
    org.opencontainers.image.title="SVM Image" \
    org.opencontainers.image.licenses="MIT" \
    org.opencontainers.image.version="0.1.2" \
    org.opencontainers.image.url="git.ufz.de:4567/rdm-software/svm/backend:$BUILD_DATE" \
    org.opencontainers.image.revision=$VCS_REF \
    org.opencontainers.image.created=$BUILD_DATE

# set working directory
RUN mkdir -p /usr/src/app
WORKDIR /usr/src/app

FROM base as builder

RUN mkdir /install
WORKDIR /install

# add requirements
COPY app/requirements.txt /tmp/requirements.txt

<<<<<<< HEAD
RUN apk add --no-cache --virtual .build-deps \
    gcc \
    python3-dev \
    musl-dev \
    postgresql-dev \
    libressl-dev \
    musl-dev \
    libffi-dev \
    cargo \
=======
RUN apt-get update && apt-get install -y  --no-install-recommends \
        gcc \
        libssl-dev \
        libffi-dev \
        musl-dev \
        cargo \
    && apt-get clean\
>>>>>>> d40a621c
    && pip install --upgrade pip \
    && pip install --prefix /install --no-cache-dir -r /tmp/requirements.txt

FROM base

COPY --from=builder /install /usr/local

# add app
COPY app /usr/src/app

#run server
CMD ["sh", "-c","pip install --no-cache-dir -r requirements.txt && gunicorn --access-logfile - -b 0.0.0.0:5000 manage:app"]
EXPOSE 5000

# docker run --rm -p 127.0.0.1:5000:5000 -e DATABASE_URL="postgres://postgres:postgres@db:5432/db_dev" -e APP_SETTINGS="project.config.DevelopmentConfig" git.ufz.de:4567/rdm-software/svm/backend:latest<|MERGE_RESOLUTION|>--- conflicted
+++ resolved
@@ -23,17 +23,6 @@
 # add requirements
 COPY app/requirements.txt /tmp/requirements.txt
 
-<<<<<<< HEAD
-RUN apk add --no-cache --virtual .build-deps \
-    gcc \
-    python3-dev \
-    musl-dev \
-    postgresql-dev \
-    libressl-dev \
-    musl-dev \
-    libffi-dev \
-    cargo \
-=======
 RUN apt-get update && apt-get install -y  --no-install-recommends \
         gcc \
         libssl-dev \
@@ -41,7 +30,6 @@
         musl-dev \
         cargo \
     && apt-get clean\
->>>>>>> d40a621c
     && pip install --upgrade pip \
     && pip install --prefix /install --no-cache-dir -r /tmp/requirements.txt
 
