FROM python:3.9-slim-buster as base

ARG BUILD_DATE
ARG VCS_REF

LABEL maintainer="Kotyba Alhaj Taha <kotyba.alhaj-taha@ufz.de>" \
    org.opencontainers.image.title="SVM Image" \
    org.opencontainers.image.licenses="MIT" \
    org.opencontainers.image.version="0.1.2" \
    org.opencontainers.image.url="git.ufz.de:4567/rdm-software/svm/backend:$BUILD_DATE" \
    org.opencontainers.image.revision=$VCS_REF \
    org.opencontainers.image.created=$BUILD_DATE

# set working directory
RUN mkdir -p /usr/src/app
WORKDIR /usr/src/app

FROM base as builder

RUN mkdir /install
WORKDIR /install

# add requirements
COPY app/requirements.txt /tmp/requirements.txt

<<<<<<< HEAD
RUN apk add --no-cache --virtual .build-deps \
    gcc \
    python3-dev \
    musl-dev \
    postgresql-dev \
    build-base \
    libressl-dev \
    libffi-dev \
    && pip install --upgrade pip \
    && pip install --upgrade setuptools \
    && pip install --prefix /install --no-cache-dir -r /tmp/requirements.txt \
    && apk del --no-cache .build-deps
=======
RUN apt-get update && apt-get install -y  --no-install-recommends \
        gcc \
        libssl-dev \
        libffi-dev \
        musl-dev \
        cargo \
    && apt-get clean\
    && pip install --upgrade pip \
    && pip install --prefix /install --no-cache-dir -r /tmp/requirements.txt
>>>>>>> 1e82979e

FROM base

COPY --from=builder /install /usr/local

# add app
COPY app /usr/src/app

#run server
CMD ["sh", "-c","pip install --no-cache-dir -r requirements.txt && gunicorn --access-logfile - -b 0.0.0.0:5000 manage:app"]
EXPOSE 5000

# docker run --rm -p 127.0.0.1:5000:5000 -e DATABASE_URL="postgres://postgres:postgres@db:5432/db_dev" -e APP_SETTINGS="project.config.DevelopmentConfig" git.ufz.de:4567/rdm-software/svm/backend:latest<|MERGE_RESOLUTION|>--- conflicted
+++ resolved
@@ -23,20 +23,6 @@
 # add requirements
 COPY app/requirements.txt /tmp/requirements.txt
 
-<<<<<<< HEAD
-RUN apk add --no-cache --virtual .build-deps \
-    gcc \
-    python3-dev \
-    musl-dev \
-    postgresql-dev \
-    build-base \
-    libressl-dev \
-    libffi-dev \
-    && pip install --upgrade pip \
-    && pip install --upgrade setuptools \
-    && pip install --prefix /install --no-cache-dir -r /tmp/requirements.txt \
-    && apk del --no-cache .build-deps
-=======
 RUN apt-get update && apt-get install -y  --no-install-recommends \
         gcc \
         libssl-dev \
@@ -46,7 +32,6 @@
     && apt-get clean\
     && pip install --upgrade pip \
     && pip install --prefix /install --no-cache-dir -r /tmp/requirements.txt
->>>>>>> 1e82979e
 
 FROM base
 
