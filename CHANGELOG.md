--- conflicted
+++ resolved
@@ -10,12 +10,9 @@
 ## 1.16.2 (Unreleased)
 
 Added:
-<<<<<<< HEAD
-- automatic creation of publication ready zenodo depositions
-=======
 - improved filter options for get list endpoint of datastream links
 - page to show basic information about one datastream link
->>>>>>> 51a07d3b
+- automatic creation of publication ready zenodo depositions
 
 Fixed:
 - loaddata command is now more robust according to files with just a new line
