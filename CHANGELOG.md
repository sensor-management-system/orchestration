--- conflicted
+++ resolved
@@ -7,17 +7,14 @@
 SPDX-License-Identifier: HEESIL-1.0
 -->
 
-## 1.5.2 (Unreleased)
+## 1.6.0 (Unreleased)
 
 Added:
 - description fields for device properties, attachments & custom fields
 - autocompletion for attachment labels
 - automatic selection of measured quantities and parameters for action data if there is only one
   element to select
-<<<<<<< HEAD
 - QR Code functionality
-=======
->>>>>>> 2923f33b
 
 ## 1.5.1 - 2023-10-04
 
