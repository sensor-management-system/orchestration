--- conflicted
+++ resolved
@@ -77,43 +77,8 @@
               >
                 <v-row>
                   <v-col cols="12" md="3">
-<<<<<<< HEAD
                     <DatePicker
                       :value="configuration.startDate"
-=======
-                    <v-menu
-                      v-if="!readonly"
-                      v-model="startDateMenu"
-                      :close-on-content-click="false"
-                      :nudge-right="40"
-                      transition="scale-transition"
-                      offset-y
-                      min-width="290px"
-                    >
-                      <template #activator="{ on, attrs }">
-                        <v-text-field
-                          :value="getStartDate()"
-                          :rules="[rules.startDate]"
-                          v-bind="attrs"
-                          label="Start date"
-                          clearable
-                          prepend-icon="mdi-calendar-range"
-                          readonly
-                          v-on="on"
-                          @click:clear="setStartDateAndValidate(null)"
-                        />
-                      </template>
-                      <v-date-picker
-                        :value="getStartDate()"
-                        first-day-of-week="1"
-                        :show-week="true"
-                        @input="setStartDateAndValidate"
-                      />
-                    </v-menu>
-                    <v-text-field
-                      v-else
-                      :value="getStartDate()"
->>>>>>> 5b475eec
                       label="Start date"
                       :rules="[rules.startDate]"
                       :readonly="readonly"
@@ -121,43 +86,8 @@
                     />
                   </v-col>
                   <v-col cols="12" md="3">
-<<<<<<< HEAD
                     <DatePicker
                       :value="configuration.endDate"
-=======
-                    <v-menu
-                      v-if="!readonly"
-                      v-model="endDateMenu"
-                      :close-on-content-click="false"
-                      :nudge-right="40"
-                      transition="scale-transition"
-                      offset-y
-                      min-width="290px"
-                    >
-                      <template #activator="{ on, attrs }">
-                        <v-text-field
-                          :value="getEndDate()"
-                          :rules="[rules.endDate]"
-                          v-bind="attrs"
-                          label="End date"
-                          clearable
-                          prepend-icon="mdi-calendar-range"
-                          readonly
-                          v-on="on"
-                          @click:clear="setEndDateAndValidate(null)"
-                        />
-                      </template>
-                      <v-date-picker
-                        :value="getEndDate()"
-                        first-day-of-week="1"
-                        :show-week="true"
-                        @input="setEndDateAndValidate"
-                      />
-                    </v-menu>
-                    <v-text-field
-                      v-else
-                      :value="getEndDate()"
->>>>>>> 5b475eec
                       label="End date"
                       :rules="[rules.endDate]"
                       :readonly="readonly"
