--- conflicted
+++ resolved
@@ -307,24 +307,6 @@
 </template>
 
 <script lang="ts">
-<<<<<<< HEAD
-import { Vue, Component } from 'nuxt-property-decorator'
-import Sensor from '../../../models/Sensor'
-import { SensorProperty } from '../../../models/SensorProperty'
-import CustomTextField from '../../../models/CustomTextField'
-
-// @ts-ignore
-import PersonSelect from '../../../components/PersonSelect.vue'
-
-@Component({
-  components: { PersonSelect }
-})
-// @ts-ignore
-export default class SensorIdPage extends Vue {
-  private numberOfTabs: number = 5
-  private activeTab: number = 0
-
-=======
 import { Vue, Component, Watch } from 'nuxt-property-decorator'
 import Sensor from '../../../models/Sensor'
 // eslint-disable-next-line
@@ -348,7 +330,6 @@
   private numberOfTabs: number = 5
   private activeTab: number = 0
 
->>>>>>> 16e36c27
   private sensor: Sensor = new Sensor()
 
   previousTab () {
