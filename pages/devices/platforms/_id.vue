<template>
  <div>
    <!-- The very first: the snackback if we have some messages from the system -->
    <v-snackbar v-model="showSaveSuccess" top color="success">
      Save successful
      <v-btn fab @click="showSaveSuccess = false">
        <v-icon>mdi-close</v-icon>
      </v-btn>
    </v-snackbar>
    <v-snackbar v-model="showLoadingError" top color="error">
      Loading platform failed
      <v-btn fab @click="showLoadingError = false">
        <v-icon>mdi-close</v-icon>
      </v-btn>
    </v-snackbar>

    <v-form>
      <v-card outlined>
        <v-tabs-items
          v-model="activeTab"
        >
          <v-tab-item :eager="true">
            <!-- Basic data tab -->
            <v-card
              flat
            >
              <v-card-title>
                Platform URN: {{ platformURN }}
              </v-card-title>
              <v-card-text>
                <v-row>
                  <v-col cols="12" md="3">
                    <v-text-field
                      v-model="platform.persistentIdentifier"
                      label="Persistent identifier (PID)"
                      :readonly="readonly"
                      :disabled="readonly"
                    />
                  </v-col>
                </v-row>
                <v-row>
                  <v-col cols="12" md="6">
                    <v-text-field
                      v-model="platform.shortName"
                      label="Short name"
                      required
                      class="required"
                      :rules="[rules.required]"
                      :readonly="readonly"
                      :disabled="readonly"
                    />
                  </v-col>
                  <v-col cols="12" md="6">
                    <v-text-field v-model="platform.longName" label="Long name" :readonly="readonly" :disabled="readonly" />
                  </v-col>
                </v-row>
                <v-row>
                  <v-col cols="12" md="3">
                    <v-combobox
                      v-model="platformPlatformTypeName"
                      label="Platform type"
                      :items="platformTypeNames"
                      :readonly="readonly"
                      :disabled="readonly"
                    />
                  </v-col>
                  <v-col cols="12" md="3">
                    <v-combobox
                      v-model="platformStatusName"
                      label="Status"
                      :items="statusNames"
                      :readonly="readonly"
                      :disabled="readonly"
                    />
                  </v-col>
                  <v-col cols="12" md="3">
                    <v-combobox
                      v-model="platformManufacturerName"
                      label="Manufacturer"
                      :items="manufacturerNames"
                      :readonly="readonly"
                      :disabled="readonly"
                    />
                  </v-col>
                  <v-col cols="12" md="3">
                    <v-text-field
                      v-model="platform.model"
                      label="Model"
                      :readonly="readonly"
                      :disabled="readonly"
                    />
                  </v-col>
                </v-row>
                <v-divider />
                <v-row>
<<<<<<< HEAD
                  <v-col cols="12" md="5">
                    <v-textarea v-model="platform.description" label="Description" rows="3" :readonly="readonly" :disabled="readonly" />
=======
                  <v-col cols="12" md="9">
                    <v-textarea v-model="platform.description" label="description" rows="3" :readonly="readonly" :disabled="readonly" />
>>>>>>> 21ece4f0
                  </v-col>
                </v-row>
                <v-row>
                  <v-col cols="12" md="9">
                    <v-text-field
                      v-if="readonly"
                      v-model="platform.website"
                      label="Website"
<<<<<<< HEAD
=======
                      placeholder="https://"
                      type="url"
                      :readonly="true"
                      :disabled="true"
                    >
                      <template slot="append">
                        <a v-if="platform.website.length > 0" :href="platform.website" target="_blank">
                          <v-icon>
                            mdi-open-in-new
                          </v-icon>
                        </a>
                      </template>
                    </v-text-field>
                    <v-text-field
                      v-else
                      v-model="platform.website"
                      label="Website"
>>>>>>> 21ece4f0
                      placeholder="https://"
                      type="url"
                    />
                  </v-col>
                </v-row>
                <v-row>
                  <v-col cols="12" md="3">
                    <v-text-field
                      v-model="platform.serialNumber"
                      label="Serial number"
                      :readonly="readonly"
                      :disabled="readonly"
                    />
                  </v-col>
                  <v-col cols="12" md="3">
                    <v-text-field v-model="platform.inventoryNumber" label="Inventory number" :readonly="readonly" :disabled="readonly" />
                  </v-col>
                </v-row>
              </v-card-text>
            </v-card>
          </v-tab-item>
          <!-- contact tab -->
          <v-tab-item :eager="true">
            <v-card
              flat
            >
              <v-card-title>
                Platform URN: {{ platformURN }}
              </v-card-title>
              <v-card-text>
                <v-row>
                  <v-col cols="3">
                    <ContactSelect :selected-contacts.sync="platform.contacts" :readonly="!isInEditMode" />
                  </v-col>
                </v-row>
              </v-card-text>
            </v-card>
          </v-tab-item>
        </v-tabs-items>
        <v-btn
          v-if="!isInEditMode"
          fab
          fixed
          bottom
          right
          color="secondary"
          @click="toggleEditMode"
        >
          <v-icon>
            mdi-pencil
          </v-icon>
        </v-btn>
      </v-card>
    </v-form>
  </div>
</template>

<style lang="scss">
@import "~/assets/styles/_forms.scss";
</style>

<script lang="ts">
import { Component, Vue, Watch } from 'nuxt-property-decorator'

import CVService from '../../../services/CVService'
import SmsService from '../../../services/SmsService'

import Platform from '../../../models/Platform'

// @ts-ignore
import ContactSelect from '../../../components/ContactSelect.vue'
import Manufacturer from '../../../models/Manufacturer'
import PlatformType from '../../../models/PlatformType'
import Status from '../../../models/Status'

// @ts-ignore
import AppBarEditModeContent from '@/components/AppBarEditModeContent.vue'
// @ts-ignore
import AppBarTabsExtension from '@/components/AppBarTabsExtension.vue'

@Component
// @ts-ignore
export class AppBarTabsExtensionExtended extends AppBarTabsExtension {
  get tabs (): String[] {
    return [
      'Basic Data',
      'Persons'
    ]
  }
}

@Component({
  components: { ContactSelect }
})
// @ts-ignore
export default class PlatformIdPage extends Vue {
  // data
  // first for the data to chose the elements
  private platformTypes: PlatformType[] = []
  private manufacturers: Manufacturer[] = []
  private states: Status[] = []

  // then for our platform that we want to change
  private platform: Platform = Platform.createEmpty()

  // and some general data for the page
  private activeTab: number = 0
  private showSaveSuccess: boolean = false
  private showLoadingError: boolean = false
  private editMode: boolean = false

  created () {
    this.$nuxt.$emit('app-bar-content', AppBarEditModeContent)
    this.$nuxt.$on('AppBarContent:save-button-click', () => {
      this.save()
    })
    this.$nuxt.$on('AppBarContent:cancel-button-click', () => {
      if (this.platform && this.platform.id) {
        this.toggleEditMode()
      } else {
        this.$router.push('/devices')
      }
    })

    this.$nuxt.$emit('app-bar-extension', AppBarTabsExtensionExtended)
    this.$nuxt.$on('AppBarExtension:change', (tab: number) => {
      this.activeTab = tab
    })
  }

  private rules: Object = {
    required: (v: string) => !!v || 'Required'
  }

  mounted () {
    this.showLoadingError = false
    CVService.findAllManufacturers().then((foundManufacturers) => {
      this.manufacturers = foundManufacturers
    })
    CVService.findAllPlatformTypes().then((foundPlatformTypes) => {
      this.platformTypes = foundPlatformTypes
    })
    CVService.findAllStates().then((foundStates) => {
      this.states = foundStates
    })
    this.loadPlatform()

    // make sure that all components (especially the dynamically passed ones) are rendered
    this.$nextTick(() => {
      if (!this.$route.params.id) {
        this.$nuxt.$emit('AppBarContent:title', 'Add Platform')
      }
      this.$nuxt.$emit('AppBarContent:save-button-hidden', !this.editMode)
      this.$nuxt.$emit('AppBarContent:cancel-button-hidden', !this.editMode)
    })
  }

  beforeDestroy () {
    this.$nuxt.$emit('app-bar-content', null)
    this.$nuxt.$emit('app-bar-extension', null)
    this.$nuxt.$off('AppBarContent:save-button-click')
    this.$nuxt.$off('AppBarContent:cancel-button-click')
    this.$nuxt.$off('AppBarExtension:change')
  }

  loadPlatform () {
    const platformId = this.$route.params.id
    if (platformId) {
      this.isInEditMode = false
      SmsService.findPlatformById(platformId).then((foundPlatform) => {
        this.platform = foundPlatform
      }).catch(() => {
        // We don't take the error directly
        this.showLoadingError = true
      })
    } else {
      this.isInEditMode = true
    }
  }

  get isInEditMode (): boolean {
    return this.editMode
  }

  set isInEditMode (editMode: boolean) {
    this.editMode = editMode
  }

  toggleEditMode () {
    this.isInEditMode = !this.isInEditMode
  }

  @Watch('editMode', { immediate: true, deep: true })
  // @ts-ignore
  onEditModeChanged (editMode: boolean) {
    this.$nuxt.$emit('AppBarContent:save-button-hidden', !editMode)
    this.$nuxt.$emit('AppBarContent:cancel-button-hidden', !editMode)
  }

  // methods
  save () {
    this.showSaveSuccess = false
    SmsService.savePlatform(this.platform).then((savedPlatform) => {
      this.platform = savedPlatform
      this.showSaveSuccess = true
      // this.$router.push('/devices')
      this.toggleEditMode()
    })
  }

  get platformURN () {
    // return the current platform urn to display it in the form
    const removeWhitespace = (text: string) => {
      return text.replace(' ', '_')
    }
    let partPlatformType = '[platformtype]'
    if (this.platform.platformTypeUri !== '') {
      const ptIndex = this.platformTypes.findIndex(pt => pt.uri === this.platform.platformTypeUri)
      if (ptIndex > -1) {
        partPlatformType = this.platformTypes[ptIndex].name
      }
    }

    let partShortName = '[short_name]'
    if (this.platform.shortName !== '') {
      partShortName = removeWhitespace(this.platform.shortName)
    }

    return partPlatformType + '_' + partShortName
  }

  get readonly () {
    return !this.isInEditMode
  }

  get manufacturerNames () : string[] {
    return this.manufacturers.map(m => m.name)
  }

  get platformManufacturerName (): string {
    const manufacturerIndex = this.manufacturers.findIndex(m => m.uri === this.platform.manufacturerUri)
    if (manufacturerIndex > -1) {
      return this.manufacturers[manufacturerIndex].name
    }
    return this.platform.manufacturerName
  }

  set platformManufacturerName (newName: string) {
    this.platform.manufacturerName = newName
    const manufacturerIndex = this.manufacturers.findIndex(m => m.name === newName)
    if (manufacturerIndex > -1) {
      this.platform.manufacturerUri = this.manufacturers[manufacturerIndex].uri
    } else {
      this.platform.manufacturerUri = ''
    }
  }

  get statusNames () : string[] {
    return this.states.map(s => s.name)
  }

  get platformStatusName (): string {
    const statusIndex = this.states.findIndex(s => s.uri === this.platform.statusUri)
    if (statusIndex > -1) {
      return this.states[statusIndex].name
    }
    return this.platform.statusName
  }

  set platformStatusName (newName: string) {
    this.platform.statusName = newName
    const statusIndex = this.states.findIndex(s => s.name === newName)
    if (statusIndex > -1) {
      this.platform.statusUri = this.states[statusIndex].uri
    } else {
      this.platform.statusUri = ''
    }
  }

  get platformTypeNames () : string[] {
    return this.platformTypes.map(t => t.name)
  }

  get platformPlatformTypeName () : string {
    const platformTypeIndex = this.platformTypes.findIndex(t => t.uri === this.platform.platformTypeUri)
    if (platformTypeIndex > -1) {
      return this.platformTypes[platformTypeIndex].name
    }
    return this.platform.platformTypeName
  }

  set platformPlatformTypeName (newName: string) {
    this.platform.platformTypeName = newName
    const platformTypeIndex = this.platformTypes.findIndex(t => t.name === newName)
    if (platformTypeIndex > -1) {
      this.platform.platformTypeUri = this.platformTypes[platformTypeIndex].uri
    } else {
      this.platform.platformTypeUri = ''
    }
  }

@Watch('platform', { immediate: true, deep: true })
  // @ts-ignore
  onPlatformChanged (val: Platform) {
    if (val.id) {
      this.$nuxt.$emit('AppBarContent:title', 'Platform ' + val.shortName)
    }
  }
}

</script><|MERGE_RESOLUTION|>--- conflicted
+++ resolved
@@ -93,13 +93,8 @@
                 </v-row>
                 <v-divider />
                 <v-row>
-<<<<<<< HEAD
-                  <v-col cols="12" md="5">
+                  <v-col cols="12" md="9">
                     <v-textarea v-model="platform.description" label="Description" rows="3" :readonly="readonly" :disabled="readonly" />
-=======
-                  <v-col cols="12" md="9">
-                    <v-textarea v-model="platform.description" label="description" rows="3" :readonly="readonly" :disabled="readonly" />
->>>>>>> 21ece4f0
                   </v-col>
                 </v-row>
                 <v-row>
@@ -108,8 +103,6 @@
                       v-if="readonly"
                       v-model="platform.website"
                       label="Website"
-<<<<<<< HEAD
-=======
                       placeholder="https://"
                       type="url"
                       :readonly="true"
@@ -123,14 +116,6 @@
                         </a>
                       </template>
                     </v-text-field>
-                    <v-text-field
-                      v-else
-                      v-model="platform.website"
-                      label="Website"
->>>>>>> 21ece4f0
-                      placeholder="https://"
-                      type="url"
-                    />
                   </v-col>
                 </v-row>
                 <v-row>
