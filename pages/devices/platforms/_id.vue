<template>
  <div>
    <!-- The very first: the snackback if we have some messages from the system -->
    <v-snackbar v-model="showSaveSuccess" top color="success">
      Save successful
      <v-btn fab @click="showSaveSuccess = false">
        <v-icon>mdi-close</v-icon>
      </v-btn>
    </v-snackbar>
    <v-snackbar v-model="showLoadingError" top color="error">
      Loading platform failed
      <v-btn fab @click="showLoadingError = false">
        <v-icon>mdi-close</v-icon>
      </v-btn>
    </v-snackbar>

    <v-form>
      <v-card outlined>
        <v-tabs-items
          v-model="activeTab"
        >
<<<<<<< HEAD
          <v-tab>Basic data</v-tab>
          <v-tab>Contacts</v-tab>
          <v-tab-item>
=======
          <v-tab-item :eager="true">
>>>>>>> f97a9340
            <!-- Basic data tab -->
            <v-card
              flat
            >
              <v-card-title>
                Platform URN: {{ platformURN }}
              </v-card-title>
              <v-card-text>
                <v-row>
                  <v-col cols="12" md="3">
                    <v-text-field
                      v-model="platform.persistentIdentifier"
                      label="persistent identifier (PID)"
                      :readonly="readonly"
                      :disabled="readonly"
                    />
                  </v-col>
                </v-row>
                <v-row>
                  <v-col cols="12" md="6">
                    <v-text-field v-model="platform.shortName" label="short name" :readonly="readonly" :disabled="readonly" />
                  </v-col>
                  <v-col cols="12" md="6">
                    <v-text-field v-model="platform.longName" label="long name" :readonly="readonly" :disabled="readonly" />
                  </v-col>
                </v-row>
                <v-row>
                  <v-col cols="12" md="3">
                    <!-- TODO: Auch hier den Namen und die URI ändern!!!
                    -->
                    <v-combobox
                      v-model="platformPlatformTypeName"
                      label="platform type"
                      :items="platformTypeNames"
                      :readonly="readonly"
                      :disabled="readonly"
                    />
                  </v-col>
                  <v-col cols="12" md="3">
                    <v-combobox
                      v-model="platformStatusName"
                      label="status"
                      :items="statusNames"
                      :readonly="readonly"
                      :disabled="readonly"
                    />
                  </v-col>
                  <v-col cols="12" md="3">
                    <v-combobox
                      v-model="platformManufacturerName"
                      label="manufacturer"
                      :items="manufacturerNames"
                      :readonly="readonly"
                      :disabled="readonly"
                    />
                  </v-col>
                  <v-col cols="12" md="3">
                    <v-text-field
                      v-model="platform.model"
                      label="model"
                      :readonly="readonly"
                      :disabled="readonly"
                    />
                  </v-col>
                </v-row>
                <v-divider />
                <v-row>
                  <v-col cols="12" md="5">
                    <v-textarea v-model="platform.description" label="description" rows="3" :readonly="readonly" :disabled="readonly" />
                  </v-col>
                </v-row>
                <v-row>
                  <v-col cols="12" md="3">
                    <v-text-field
                      v-model="platform.website"
                      label="website"
                      placeholder="https://"
                      type="url"
                      :readonly="readonly"
                      :disabled="readonly"
                    />
                  </v-col>
                </v-row>
                <v-row>
                  <v-col cols="12" md="3">
                    <v-text-field
                      v-model="platform.serialNumber"
                      label="Serial Number"
                      :readonly="readonly"
                      :disabled="readonly"
                    />
                  </v-col>
                  <v-col cols="12" md="3">
                    <v-text-field v-model="platform.inventoryNumber" label="inventory number" :readonly="readonly" :disabled="readonly" />
                  </v-col>
                </v-row>
              </v-card-text>
            </v-card>
          </v-tab-item>
<<<<<<< HEAD
          <!-- contacts tab -->
          <v-tab-item>
=======
          <!-- responsible persons tab -->
          <v-tab-item :eager="true">
>>>>>>> f97a9340
            <v-card
              flat
            >
              <v-card-title>
                Platform URN: {{ platformURN }}
              </v-card-title>
              <v-card-text>
                <v-row>
                  <v-col cols="3">
                    <ContactSelect :selected-contacts.sync="platform.contacts" :readonly="!isInEditMode" />
                  </v-col>
                </v-row>
              </v-card-text>
            </v-card>
          </v-tab-item>
        </v-tabs-items>
        <v-btn
          v-if="!isInEditMode"
          fab
          fixed
          bottom
          right
          color="secondary"
          @click="toggleEditMode"
        >
          <v-icon>
            mdi-pencil
          </v-icon>
        </v-btn>
      </v-card>
    </v-form>
  </div>
</template>

<script lang="ts">
import { Component, Vue, Watch } from 'nuxt-property-decorator'

import CVService from '../../../services/CVService'
import SmsService from '../../../services/SmsService'

import Platform from '../../../models/Platform'

// @ts-ignore
<<<<<<< HEAD
import ContactSelect from '../../../components/ContactSelect.vue'
import Manufacturer from '../../../models/Manufacturer'
import PlatformType from '../../../models/PlatformType'
import Status from '../../../models/Status'
=======
import PersonSelect from '../../../components/PersonSelect.vue'
// @ts-ignore
import AppBarEditModeContent from '@/components/AppBarEditModeContent.vue'
// @ts-ignore
import AppBarTabsExtension from '@/components/AppBarTabsExtension.vue'

@Component
// @ts-ignore
export class AppBarTabsExtensionExtended extends AppBarTabsExtension {
  get tabs (): String[] {
    return [
      'Basic Data',
      'Persons'
    ]
  }
}
>>>>>>> f97a9340

@Component({
  components: { ContactSelect }
})
// @ts-ignore
export default class PlatformIdPage extends Vue {
  // data
  // first for the data to chose the elements
  private platformTypes: PlatformType[] = []
  private manufacturers: Manufacturer[] = []
  private states: Status[] = []

  // then for our platform that we want to change
  private platform: Platform = Platform.createEmpty()

  // and some general data for the page
  private activeTab: number = 0
  private showSaveSuccess: boolean = false
  private showLoadingError: boolean = false
  private editMode: boolean = false

  created () {
    this.$nuxt.$emit('app-bar-content', AppBarEditModeContent)
    this.$nuxt.$on('AppBarContent:save-button-click', () => {
      this.save()
    })
    this.$nuxt.$on('AppBarContent:cancel-button-click', () => {
      if (this.platform && this.platform.id) {
        this.toggleEditMode()
      } else {
        this.$router.push('/devices')
      }
    })

    this.$nuxt.$emit('app-bar-extension', AppBarTabsExtensionExtended)
    this.$nuxt.$on('AppBarExtension:change', (tab: number) => {
      this.activeTab = tab
    })
  }

  mounted () {
    this.showLoadingError = false
    CVService.findAllManufacturers().then((foundManufacturers) => {
      this.manufacturers = foundManufacturers
    })
    CVService.findAllPlatformTypes().then((foundPlatformTypes) => {
      this.platformTypes = foundPlatformTypes
    })
    CVService.findAllStates().then((foundStates) => {
      this.states = foundStates
    })
    this.loadPlatform()

    // make sure that all components (especially the dynamically passed ones) are rendered
    this.$nextTick(() => {
      if (!this.$route.params.id) {
        this.$nuxt.$emit('AppBarContent:title', 'Add Platform')
      }
      this.$nuxt.$emit('AppBarContent:save-button-hidden', !this.editMode)
      this.$nuxt.$emit('AppBarContent:cancel-button-hidden', !this.editMode)
    })
  }

  beforeDestroy () {
    this.$nuxt.$emit('app-bar-content', null)
    this.$nuxt.$emit('app-bar-extension', null)
    this.$nuxt.$off('AppBarContent:save-button-click')
    this.$nuxt.$off('AppBarContent:cancel-button-click')
    this.$nuxt.$off('AppBarExtension:change')
  }

  loadPlatform () {
    const platformId = this.$route.params.id
    if (platformId) {
      this.isInEditMode = false
      SmsService.findPlatformById(platformId).then((foundPlatform) => {
        this.platform = foundPlatform
      }).catch(() => {
        // We don't take the error directly
        this.showLoadingError = true
      })
    } else {
      this.isInEditMode = true
    }
  }

  get isInEditMode (): boolean {
    return this.editMode
  }

  set isInEditMode (editMode: boolean) {
    this.editMode = editMode
  }

  toggleEditMode () {
    this.isInEditMode = !this.isInEditMode
  }

  @Watch('editMode', { immediate: true, deep: true })
  // @ts-ignore
  onEditModeChanged (editMode: boolean) {
    this.$nuxt.$emit('AppBarContent:save-button-hidden', !editMode)
    this.$nuxt.$emit('AppBarContent:cancel-button-hidden', !editMode)
  }

  // methods
  save () {
    this.showSaveSuccess = false
    SmsService.savePlatform(this.platform).then((savedPlatform) => {
      this.platform = savedPlatform
      this.showSaveSuccess = true
      // this.$router.push('/devices')
      this.toggleEditMode()
    })
  }

  get platformURN () {
    // return the current platform urn to display it in the form
    const removeWhitespace = (text: string) => {
      return text.replace(' ', '_')
    }
    // TODO: I don't have the platform type
    // I just have the platformTypeUri
    let partPlatformType = '[platformtype]'
    if (this.platform.platformTypeUri !== '') {
      const ptIndex = this.platformTypes.findIndex(pt => pt.uri === this.platform.platformTypeUri)
      if (ptIndex > -1) {
        partPlatformType = this.platformTypes[ptIndex].name
      }
    }

    let partShortName = '[short_name]'
    if (this.platform.shortName !== '') {
      partShortName = removeWhitespace(this.platform.shortName)
    }

    return partPlatformType + '_' + partShortName
  }

  get verb (): string {
    // return the verb (do we add a platform or do we edit one?)
    let verb = 'Add'
    if (this.$route.params.id) {
      if (this.isInEditMode) {
        verb = 'Edit'
      } else {
        verb = 'View'
      }
    }
    return verb
  }

  get readonly () {
    return !this.isInEditMode
  }

  get navigation () {
    // navigation for the breadcrumps
    return [
      {
        disabled: false,
        exact: true,
        to: '/',
        text: 'Home'
      },
      {
        disabled: false,
        exact: true,
        to: '/devices',
        text: 'Devices'
      },
      {
        disabled: true,
        text: this.verb + ' Platform'
      }
    ]
  }

<<<<<<< HEAD
  get manufacturerNames () : string[] {
    return this.manufacturers.map(m => m.name)
  }

  get platformManufacturerName (): string {
    const manufacturerIndex = this.manufacturers.findIndex(m => m.uri === this.platform.manufacturerUri)
    if (manufacturerIndex > -1) {
      return this.manufacturers[manufacturerIndex].name
    }
    return this.platform.manufacturerName
  }

  set platformManufacturerName (newName: string) {
    this.platform.manufacturerName = newName
    const manufacturerIndex = this.manufacturers.findIndex(m => m.name === newName)
    if (manufacturerIndex > -1) {
      this.platform.manufacturerUri = this.manufacturers[manufacturerIndex].uri
    } else {
      this.platform.manufacturerUri = ''
    }
  }

  get statusNames () : string[] {
    return this.states.map(s => s.name)
  }

  get platformStatusName (): string {
    const statusIndex = this.states.findIndex(s => s.uri === this.platform.statusUri)
    if (statusIndex > -1) {
      return this.states[statusIndex].name
    }
    return this.platform.statusName
  }

  set platformStatusName (newName: string) {
    this.platform.statusName = newName
    const statusIndex = this.states.findIndex(s => s.name === newName)
    if (statusIndex > -1) {
      this.platform.statusUri = this.states[statusIndex].uri
    } else {
      this.platform.statusUri = ''
    }
  }

  get platformTypeNames () : string[] {
    return this.platformTypes.map(t => t.name)
  }

  get platformPlatformTypeName () : string {
    const platformTypeIndex = this.platformTypes.findIndex(t => t.uri === this.platform.platformTypeUri)
    if (platformTypeIndex > -1) {
      return this.platformTypes[platformTypeIndex].name
    }
    return this.platform.platformTypeName
  }

  set platformPlatformTypeName (newName: string) {
    this.platform.platformTypeName = newName
    const platformTypeIndex = this.platformTypes.findIndex(t => t.name === newName)
    if (platformTypeIndex > -1) {
      this.platform.platformTypeUri = this.platformTypes[platformTypeIndex].uri
    } else {
      this.platform.platformTypeUri = ''
=======
  @Watch('platform', { immediate: true, deep: true })
  // @ts-ignore
  onPlatformChanged (val: Platform) {
    if (val.id) {
      this.$nuxt.$emit('AppBarContent:title', 'Platform ' + val.shortName)
>>>>>>> f97a9340
    }
  }
}

</script><|MERGE_RESOLUTION|>--- conflicted
+++ resolved
@@ -19,13 +19,7 @@
         <v-tabs-items
           v-model="activeTab"
         >
-<<<<<<< HEAD
-          <v-tab>Basic data</v-tab>
-          <v-tab>Contacts</v-tab>
-          <v-tab-item>
-=======
           <v-tab-item :eager="true">
->>>>>>> f97a9340
             <!-- Basic data tab -->
             <v-card
               flat
@@ -54,8 +48,6 @@
                 </v-row>
                 <v-row>
                   <v-col cols="12" md="3">
-                    <!-- TODO: Auch hier den Namen und die URI ändern!!!
-                    -->
                     <v-combobox
                       v-model="platformPlatformTypeName"
                       label="platform type"
@@ -125,13 +117,8 @@
               </v-card-text>
             </v-card>
           </v-tab-item>
-<<<<<<< HEAD
-          <!-- contacts tab -->
-          <v-tab-item>
-=======
-          <!-- responsible persons tab -->
+          <!-- contact tab -->
           <v-tab-item :eager="true">
->>>>>>> f97a9340
             <v-card
               flat
             >
@@ -175,13 +162,11 @@
 import Platform from '../../../models/Platform'
 
 // @ts-ignore
-<<<<<<< HEAD
 import ContactSelect from '../../../components/ContactSelect.vue'
 import Manufacturer from '../../../models/Manufacturer'
 import PlatformType from '../../../models/PlatformType'
 import Status from '../../../models/Status'
-=======
-import PersonSelect from '../../../components/PersonSelect.vue'
+
 // @ts-ignore
 import AppBarEditModeContent from '@/components/AppBarEditModeContent.vue'
 // @ts-ignore
@@ -197,7 +182,6 @@
     ]
   }
 }
->>>>>>> f97a9340
 
 @Component({
   components: { ContactSelect }
@@ -319,8 +303,6 @@
     const removeWhitespace = (text: string) => {
       return text.replace(' ', '_')
     }
-    // TODO: I don't have the platform type
-    // I just have the platformTypeUri
     let partPlatformType = '[platformtype]'
     if (this.platform.platformTypeUri !== '') {
       const ptIndex = this.platformTypes.findIndex(pt => pt.uri === this.platform.platformTypeUri)
@@ -337,46 +319,10 @@
     return partPlatformType + '_' + partShortName
   }
 
-  get verb (): string {
-    // return the verb (do we add a platform or do we edit one?)
-    let verb = 'Add'
-    if (this.$route.params.id) {
-      if (this.isInEditMode) {
-        verb = 'Edit'
-      } else {
-        verb = 'View'
-      }
-    }
-    return verb
-  }
-
   get readonly () {
     return !this.isInEditMode
   }
 
-  get navigation () {
-    // navigation for the breadcrumps
-    return [
-      {
-        disabled: false,
-        exact: true,
-        to: '/',
-        text: 'Home'
-      },
-      {
-        disabled: false,
-        exact: true,
-        to: '/devices',
-        text: 'Devices'
-      },
-      {
-        disabled: true,
-        text: this.verb + ' Platform'
-      }
-    ]
-  }
-
-<<<<<<< HEAD
   get manufacturerNames () : string[] {
     return this.manufacturers.map(m => m.name)
   }
@@ -440,13 +386,14 @@
       this.platform.platformTypeUri = this.platformTypes[platformTypeIndex].uri
     } else {
       this.platform.platformTypeUri = ''
-=======
-  @Watch('platform', { immediate: true, deep: true })
+    }
+  }
+
+@Watch('platform', { immediate: true, deep: true })
   // @ts-ignore
   onPlatformChanged (val: Platform) {
     if (val.id) {
       this.$nuxt.$emit('AppBarContent:title', 'Platform ' + val.shortName)
->>>>>>> f97a9340
     }
   }
 }
