--- conflicted
+++ resolved
@@ -218,73 +218,6 @@
                 align-self="end"
                 class="text-right"
               >
-<<<<<<< HEAD
-                <v-menu
-                  v-if="$auth.loggedIn"
-                  close-on-click
-                  close-on-content-click
-                  offset-x
-                  left
-                  z-index="999"
-                >
-                  <template #activator="{ on }">
-                    <v-btn
-                      data-role="property-menu"
-                      icon
-                      small
-                      v-on="on"
-                    >
-                      <v-icon
-                        dense
-                        small
-                      >
-                        mdi-dots-vertical
-                      </v-icon>
-                    </v-btn>
-                  </template>
-
-                  <v-list>
-                    <v-list-item
-                      dense
-                      :to="'/platforms/copy/' + result.id"
-                    >
-                      <v-list-item-content>
-                        <v-list-item-title
-                          class="text"
-                        >
-                          <v-icon
-                            left
-                            small
-                            color="black"
-                          >
-                            mdi-content-copy
-                          </v-icon>
-                          Copy
-                        </v-list-item-title>
-                      </v-list-item-content>
-                    </v-list-item>
-                    <v-list-item
-                      dense
-                      @click="showDeleteDialogFor(result.id)"
-                    >
-                      <v-list-item-content>
-                        <v-list-item-title
-                          class="red--text"
-                        >
-                          <v-icon
-                            left
-                            small
-                            color="red"
-                          >
-                            mdi-delete
-                          </v-icon>
-                          Delete
-                        </v-list-item-title>
-                      </v-list-item-content>
-                    </v-list-item>
-                  </v-list>
-                </v-menu>
-=======
                 <DotMenu>
                   <template #actions>
                     <DotMenuActionCopy
@@ -297,7 +230,6 @@
                     />
                   </template>
                 </DotMenu>
->>>>>>> 536814eb
               </v-col>
             </v-row>
             <v-row
@@ -470,16 +402,12 @@
         @input="setPage"
       />
     </div>
-<<<<<<< HEAD
-
-=======
     <PlatformDeleteDialog
       v-model="showDeleteDialog"
       :platform-to-delete="platformToDelete"
       @cancel-deletion="closeDialog"
       @submit-deletion="deleteAndCloseDialog"
     />
->>>>>>> 536814eb
     <v-btn
       v-if="$auth.loggedIn"
       bottom
@@ -507,6 +435,11 @@
 import PlatformTypeSelect from '@/components/PlatformTypeSelect.vue'
 import StatusSelect from '@/components/StatusSelect.vue'
 import StatusBadge from '@/components/StatusBadge.vue'
+import PlatformDeleteDialog from '@/components/platforms/PlatformDeleteDialog.vue'
+import DotMenu from '@/components/DotMenu.vue'
+import DotMenuActionCopy from '@/components/DotMenuActionCopy.vue'
+import DotMenuActionDelete from '@/components/DotMenuActionDelete.vue'
+
 
 import { IPaginationLoader } from '@/utils/PaginatedLoader'
 
@@ -514,11 +447,8 @@
 import { Platform } from '@/models/Platform'
 import { PlatformType } from '@/models/PlatformType'
 import { Status } from '@/models/Status'
+
 import { PlatformSearcher } from '@/services/sms/PlatformApi'
-import PlatformDeleteDialog from '@/components/platforms/PlatformDeleteDialog.vue'
-import DotMenu from '@/components/DotMenu.vue'
-import DotMenuActionCopy from '@/components/DotMenuActionCopy.vue'
-import DotMenuActionDelete from '@/components/DotMenuActionDelete.vue'
 
 interface IRunSearchParameters {
   searchText: string | null
@@ -554,10 +484,6 @@
   get onlyOwnPlatforms (): boolean {
     return false
   }
-}
-
-type PaginatedResult = {
-  [page: number]: Platform[]
 }
 
 @Component({
@@ -574,7 +500,6 @@
 })
 export default class SearchPlatformsPage extends Vue {
   private pageSize: number = 20
-  private page: number = 0
   private loading: boolean = true
   private processing: boolean = false
 
@@ -700,6 +625,7 @@
     this.loading = true
     this.searchResults = {}
     this.unsetResultItemsShown()
+    this.showDeleteDialog = {}
     this.loader = null
     this.page = 0
 
@@ -785,39 +711,38 @@
     }
   }
 
-<<<<<<< HEAD
+ initDeleteDialog (platform: Platform) {
+    this.showDeleteDialog = true
+    this.platformToDelete = platform
+  }
+
+  closeDialog () {
+    this.showDeleteDialog = false
+    this.platformToDelete = null
+  }
+
   deleteAndCloseDialog (id: string) {
+    this.showDeleteDialog = false
+    if (this.platformToDelete === null) {
+      return
+    }
+
     this.$api.platforms.deleteById(id).then(() => {
       // if we know that the deleted platform was the last of the page, we
       // decrement the page by one
       if (this.getSearchResultForPage(this.page)?.length === 1) {
         this.page = this.page > 1 ? this.page - 1 : 1
-=======
-  initDeleteDialog (platform: Platform) {
-    this.showDeleteDialog = true
-    this.platformToDelete = platform
-  }
-
-  closeDialog () {
-    this.showDeleteDialog = false
-    this.platformToDelete = null
-  }
-
-  deleteAndCloseDialog () {
-    this.showDeleteDialog = false
-    if (this.platformToDelete === null) {
-      return
-    }
-
-    this.$api.platforms.deleteById(this.platformToDelete.id!).then(() => {
-      const searchIndex = this.searchResults.findIndex(r => r.id === this.platformToDelete?.id)
+      }
+      this.loadPage(this.page, false)
+      this.showDeleteDialog = {}
+
+      const searchIndex = this.searchResults.findIndex(r => r.id === id)
       if (searchIndex > -1) {
         this.searchResults.splice(searchIndex, 1)
         this.totalCount -= 1
->>>>>>> 536814eb
       }
       this.loadPage(this.page, false)
-      this.showDeleteDialog = {}
+
       this.$store.commit('snackbar/setSuccess', 'Platform deleted')
     }).catch((_error) => {
       this.$store.commit('snackbar/setError', 'Platform could not be deleted')
