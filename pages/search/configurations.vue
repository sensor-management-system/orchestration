--- conflicted
+++ resolved
@@ -388,13 +388,6 @@
 <script lang="ts">
 import { Component, Vue } from 'nuxt-property-decorator'
 
-<<<<<<< HEAD
-@Component
-// @ts-ignore
-export default class SearchConfigurationsPage extends Vue {
-=======
-import AppBarEditModeContent from '@/components/AppBarEditModeContent.vue'
-import AppBarTabsExtension from '@/components/AppBarTabsExtension.vue'
 import ProjectSelect from '@/components/ProjectSelect.vue'
 import StatusBadge from '@/components/StatusBadge.vue'
 import StringSelect from '@/components/StringSelect.vue'
@@ -406,17 +399,6 @@
 import { Project } from '@/models/Project'
 
 import { dateToString } from '@/utils/dateHelper'
-
-@Component
-// @ts-ignore
-export class AppBarTabsExtensionExtended extends AppBarTabsExtension {
-  get tabs (): String[] {
-    return [
-      'Search',
-      'Extended Search'
-    ]
-  }
-}
 
 @Component({
   filters: {
@@ -437,7 +419,6 @@
 // @ts-ignore
 export default class SearchConfigurationsPage extends Vue {
   private pageSize: number = 20
-  private activeTab: number = 0
   private loading: boolean = true
 
   private totalCount: number = 0
@@ -452,7 +433,6 @@
   private projects: Project[] = []
 
   private searchResults: Configuration[] = []
->>>>>>> bc3cd99f
   private searchText: string | null = null
 
   private showDeleteDialog: { [id: string]: boolean} = {}
@@ -464,41 +444,6 @@
   }
 
   mounted () {
-<<<<<<< HEAD
-  }
-
-  beforeDestroy () {
-    this.clearAppBar()
-  }
-
-  initializeAppBar () {
-    this.$store.dispatch('appbar/init', {
-      tabs: [
-        'Search',
-        'Extended Search'
-      ],
-      title: 'Configurations',
-      saveBtnHidden: true,
-      cancelBtnHidden: true
-    })
-  }
-
-  clearAppBar () {
-    this.$store.dispatch('appbar/init', {
-      tabs: [],
-      title: '',
-      saveBtnHidden: true,
-      cancelBtnHidden: true
-    })
-  }
-
-  get activeTab (): number | null {
-    return this.$store.state.appbar.activeTab
-  }
-
-  set activeTab (tab: number | null) {
-    this.$store.commit('appbar/setActiveTab', tab)
-=======
     this.$api.configurationStates.findAll().then((foundStates) => {
       this.configurationStates = foundStates
     }).catch((_error) => {
@@ -514,10 +459,6 @@
       this.$store.commit('snackbar/setError', 'Loading of projects failed')
     })
     this.runSelectedSearch()
-    // make sure that all components (especially the dynamically passed ones) are rendered
-    this.$nextTick(() => {
-      this.$nuxt.$emit('AppBarContent:title', 'Configurations')
-    })
 
     window.onscroll = () => {
       const isOnBottom = document.documentElement.scrollTop + window.innerHeight === document.documentElement.offsetHeight
@@ -529,11 +470,38 @@
   }
 
   beforeDestroy () {
-    this.$nuxt.$emit('app-bar-content', null)
-    this.$nuxt.$emit('app-bar-extension', null)
-    this.$nuxt.$off('AppBarExtension:change')
     this.unsetResultItemsShown()
     this.showDeleteDialog = {}
+    this.clearAppBar()
+  }
+
+  initializeAppBar () {
+    this.$store.dispatch('appbar/init', {
+      tabs: [
+        'Search',
+        'Extended Search'
+      ],
+      title: 'Configurations',
+      saveBtnHidden: true,
+      cancelBtnHidden: true
+    })
+  }
+
+  clearAppBar () {
+    this.$store.dispatch('appbar/init', {
+      tabs: [],
+      title: '',
+      saveBtnHidden: true,
+      cancelBtnHidden: true
+    })
+  }
+
+  get activeTab (): number | null {
+    return this.$store.state.appbar.activeTab
+  }
+
+  set activeTab (tab: number | null) {
+    this.$store.commit('appbar/setActiveTab', tab)
   }
 
   runSelectedSearch () {
@@ -542,7 +510,6 @@
     } else {
       this.extendedSearch()
     }
->>>>>>> bc3cd99f
   }
 
   basicSearch () {
