{
  "name": "SensorManagement",
  "version": "1.0.0",
  "description": "a system to manage sensors and platforms",
  "author": "Marc Hanisch",
  "private": true,
  "scripts": {
    "dev": "nuxt-ts",
    "build": "nuxt-ts build",
    "generate": "nuxt-ts generate",
    "start": "nuxt-ts start",
    "lint": "eslint --ext .js,.vue --ignore-path .gitignore .",
    "test": "jest"
  },
  "dependencies": {
    "@nuxt/typescript-runtime": "^0.4.0",
    "@nuxtjs/axios": "^5.3.6",
    "@nuxtjs/dotenv": "^1.4.0",
    "@nuxtjs/pwa": "^3.0.0-0",
    "nuxt": "^2.0.0",
    "nuxt-property-decorator": "^2.7.2"
  },
  "devDependencies": {
    "@nuxt/typescript-build": "^0.6.0",
    "@nuxtjs/eslint-config-typescript": "^1.0.0",
    "@nuxtjs/eslint-module": "^1.0.0",
    "@nuxtjs/vuetify": "^1.0.0",
    "@vue/test-utils": "^1.0.0-beta.27",
    "babel-eslint": "^10.0.1",
    "babel-jest": "^24.1.0",
    "eslint": "^6.1.0",
    "eslint-plugin-nuxt": ">=0.4.2",
    "jest": "^24.1.0",
<<<<<<< HEAD
    "ts-jest": "^25.0.0",
    "ts-vue-plugin": "^0.1.2",
    "vue-jest": "^4.0.0-0"
=======
    "vue-jest": "^4.0.0-0",
    "ts-jest": "^25.0.0",
    "fibers": "^5.0.0"
>>>>>>> 270e9fd5
  }
}<|MERGE_RESOLUTION|>--- conflicted
+++ resolved
@@ -30,15 +30,10 @@
     "babel-jest": "^24.1.0",
     "eslint": "^6.1.0",
     "eslint-plugin-nuxt": ">=0.4.2",
+    "fibers": "^5.0.0"
     "jest": "^24.1.0",
-<<<<<<< HEAD
     "ts-jest": "^25.0.0",
     "ts-vue-plugin": "^0.1.2",
     "vue-jest": "^4.0.0-0"
-=======
-    "vue-jest": "^4.0.0-0",
-    "ts-jest": "^25.0.0",
-    "fibers": "^5.0.0"
->>>>>>> 270e9fd5
   }
 }