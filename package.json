{
  "name": "SensorManagement",
  "version": "1.0.0",
  "description": "a system to manage sensors and platforms",
  "author": "Marc Hanisch",
  "private": true,
  "scripts": {
    "dev": "nuxt-ts",
    "build": "nuxt-ts build",
    "generate": "nuxt-ts generate",
    "start": "nuxt-ts start",
    "lint": "eslint --ext .js,.vue,.ts --ignore-path .gitignore .",
    "test": "jest"
  },
  "dependencies": {
    "@nuxt/typescript-runtime": "^0.4.0",
    "@nuxtjs/axios": "^5.3.6",
    "@nuxtjs/dotenv": "^1.4.0",
    "@nuxtjs/pwa": "^3.0.0-0",
    "nuxt": "^2.0.0",
<<<<<<< HEAD
    "nuxt-property-decorator": "^2.7.2",
    "oidc-client": "^1.10.1"
=======
    "nuxt-leaflet": "0.0.21",
    "nuxt-property-decorator": "^2.7.2"
>>>>>>> 0f827783
  },
  "devDependencies": {
    "@nuxt/typescript-build": "^0.6.0",
    "@nuxtjs/eslint-config-typescript": "^1.0.0",
    "@nuxtjs/eslint-module": "^1.0.0",
    "@nuxtjs/vuetify": "^1.0.0",
    "@types/jest": "^25.2.1",
    "@vue/test-utils": "^1.0.0-beta.27",
    "babel-eslint": "^10.0.1",
    "babel-jest": "^24.1.0",
    "eslint": "^6.1.0",
    "eslint-plugin-nuxt": ">=0.4.2",
    "fibers": "^5.0.0",
    "jest": "^24.1.0",
    "ts-jest": "^25.0.0",
    "ts-vue-plugin": "^0.1.2",
    "vue-jest": "^4.0.0-0"
  }
}<|MERGE_RESOLUTION|>--- conflicted
+++ resolved
@@ -18,13 +18,8 @@
     "@nuxtjs/dotenv": "^1.4.0",
     "@nuxtjs/pwa": "^3.0.0-0",
     "nuxt": "^2.0.0",
-<<<<<<< HEAD
-    "nuxt-property-decorator": "^2.7.2",
-    "oidc-client": "^1.10.1"
-=======
     "nuxt-leaflet": "0.0.21",
     "nuxt-property-decorator": "^2.7.2"
->>>>>>> 0f827783
   },
   "devDependencies": {
     "@nuxt/typescript-build": "^0.6.0",
