--- conflicted
+++ resolved
@@ -1,6 +1,3 @@
-<<<<<<< HEAD
-import { Platform } from '@/models/Platform'
-=======
 /**
  * @license
  * Web client of the Sensor Management System software developed within
@@ -32,8 +29,7 @@
  * implied. See the Licence for the specific language governing
  * permissions and limitations under the Licence.
  */
-import Platform from '@/models/Platform'
->>>>>>> 5f55c62d
+import { Platform } from '@/models/Platform'
 import { PlatformNode } from '@/models/PlatformNode'
 
 describe('PlatformNode', () => {
