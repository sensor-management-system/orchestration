<<<<<<< HEAD
import { Device } from '@/models/Device'
=======
/**
 * @license
 * Web client of the Sensor Management System software developed within
 * the Helmholtz DataHub Initiative by GFZ and UFZ.
 *
 * Copyright (C) 2020
 * - Nils Brinckmann (GFZ, nils.brinckmann@gfz-potsdam.de)
 * - Marc Hanisch (GFZ, marc.hanisch@gfz-potsdam.de)
 * - Helmholtz Centre Potsdam - GFZ German Research Centre for
 *   Geosciences (GFZ, https://www.gfz-potsdam.de)
 *
 * Parts of this program were developed within the context of the
 * following publicly funded projects or measures:
 * - Helmholtz Earth and Environment DataHub
 *   (https://www.helmholtz.de/en/research/earth_and_environment/initiatives/#h51095)
 *
 * Licensed under the HEESIL, Version 1.0 or - as soon they will be
 * approved by the "Community" - subsequent versions of the HEESIL
 * (the "Licence").
 *
 * You may not use this work except in compliance with the Licence.
 *
 * You may obtain a copy of the Licence at:
 * https://gitext.gfz-potsdam.de/software/heesil
 *
 * Unless required by applicable law or agreed to in writing, software
 * distributed under the Licence is distributed on an "AS IS" basis,
 * WITHOUT WARRANTIES OR CONDITIONS OF ANY KIND, either express or
 * implied. See the Licence for the specific language governing
 * permissions and limitations under the Licence.
 */
import Device from '@/models/Device'
>>>>>>> 5f55c62d
import { DeviceNode } from '@/models/DeviceNode'

describe('DeviceNode', () => {
  it('should create a DeviceNode object', () => {
    const device = new Device()
    device.id = '1'

    const node = new DeviceNode(device)
    expect(Object.is(node.unpack(), device)).toBeTruthy()
    expect(node).toHaveProperty('id', DeviceNode.ID_PREFIX + device.id)
  })

  it('should create a DeviceNode from another one', () => {
    const firstDevice = new Device()
    firstDevice.id = '1'

    const firstNode = new DeviceNode(firstDevice)
    const secondNode = DeviceNode.createFromObject(firstNode)

    expect(Object.is(secondNode, firstNode)).toBeFalsy()
    expect(Object.is(secondNode.unpack(), firstNode.unpack())).toBeTruthy()
  })

  it('should not be allowed to have children', () => {
    const device = new Device()

    const node = new DeviceNode(device)
    expect(node.canHaveChildren()).toBeFalsy()
  })
})<|MERGE_RESOLUTION|>--- conflicted
+++ resolved
@@ -1,6 +1,3 @@
-<<<<<<< HEAD
-import { Device } from '@/models/Device'
-=======
 /**
  * @license
  * Web client of the Sensor Management System software developed within
@@ -32,8 +29,7 @@
  * implied. See the Licence for the specific language governing
  * permissions and limitations under the Licence.
  */
-import Device from '@/models/Device'
->>>>>>> 5f55c62d
+import { Device } from '@/models/Device'
 import { DeviceNode } from '@/models/DeviceNode'
 
 describe('DeviceNode', () => {
