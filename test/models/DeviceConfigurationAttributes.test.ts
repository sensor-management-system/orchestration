--- conflicted
+++ resolved
@@ -47,11 +47,7 @@
     const device = new Device()
     device.id = '1'
 
-<<<<<<< HEAD
     const now = DateTime.utc()
-    const attributes = DeviceConfigurationAttributes.createFromObject({ device, offsetX: 1, offsetY: 1, offsetZ: 1, calibrationDate: now })
-=======
-    const now = new Date()
     const attributes = DeviceConfigurationAttributes.createFromObject({
       device,
       offsetX: 1,
@@ -60,7 +56,7 @@
       calibrationDate: now,
       firmwareVersion: 'v.1.0'
     })
->>>>>>> 3ef47f75
+
     expect(typeof attributes).toBe('object')
     expect(attributes.device).toBe(device)
     expect(attributes).toHaveProperty('id', '1')
