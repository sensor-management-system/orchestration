--- conflicted
+++ resolved
@@ -1,6 +1,3 @@
-<<<<<<< HEAD
-import { Unit } from '@/models/Unit'
-=======
 /**
  * @license
  * Web client of the Sensor Management System software developed within
@@ -32,8 +29,7 @@
  * implied. See the Licence for the specific language governing
  * permissions and limitations under the Licence.
  */
-import Unit from '@/models/Unit'
->>>>>>> 5f55c62d
+import { Unit } from '@/models/Unit'
 import { UnitSerializer } from '@/serializers/jsonapi/UnitSerializer'
 
 describe('UnitSerializer', () => {
