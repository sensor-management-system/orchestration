# Web client of the Sensor Management System software developed within
# the Helmholtz DataHub Initiative by GFZ and UFZ.
# 
# Copyright (C) 2020-2021
# - Nils Brinckmann (GFZ, nils.brinckmann@gfz-potsdam.de)
# - Marc Hanisch (GFZ, marc.hanisch@gfz-potsdam.de)
# - Helmholtz Centre Potsdam - GFZ German Research Centre for
#   Geosciences (GFZ, https://www.gfz-potsdam.de)
# 
# Parts of this program were developed within the context of the
# following publicly funded projects or measures:
# - Helmholtz Earth and Environment DataHub
#   (https://www.helmholtz.de/en/research/earth_and_environment/initiatives/#h51095)
# 
# Licensed under the HEESIL, Version 1.0 or - as soon they will be 
# approved by the "Community" - subsequent versions of the HEESIL 
# (the "Licence").
# 
# You may not use this work except in compliance with the Licence.
# 
# You may obtain a copy of the Licence at: 
# https://gitext.gfz-potsdam.de/software/heesil
# 
# Unless required by applicable law or agreed to in writing, software 
# distributed under the Licence is distributed on an "AS IS" basis, 
# WITHOUT WARRANTIES OR CONDITIONS OF ANY KIND, either express or 
# implied. See the Licence for the specific language governing 
# permissions and limitations under the Licence.
version : '3.3'

services:
  nginx:
    image: ${CI_REGISTRY_IMAGE}/nginx:gfz-${CI_COMMIT_TAG:-prod-latest}
    restart: unless-stopped
    ports:
      - 80:80
      - 443:443
      - 8443:8443
    volumes:
      - /etc/ssl/gfz_hosts_default.chained.crt:/etc/ssl/default.crt:ro
      - /etc/ssl/private/gfz_hosts_default.key:/etc/ssl/private/default.key:ro
      - /etc/ssl/dhparam.pem:/etc/ssl/dhparam.pem:ro
      - /etc/ssl/dfn-ca-global-g2-chain.pem:/etc/ssl/chain.pem:ro
      - vocabulary-static-files:/usr/share/nginx/html/static/cv:ro
      - backend-static-files:/usr/share/nginx/html/static/backend:ro
    networks:
      - nginx

  vocabulary:
    image: ${CI_REGISTRY_IMAGE}/vocabulary:gfz-${CI_COMMIT_TAG:-prod-latest}
    restart: unless-stopped
    environment:
      CV_BASE_URL: cv/
      STATIC_URL: /static/cv/
      STATIC_ROOT: /static/cv/
      DEBUG: 0
      SECRET_KEY: $VOCABULARY_SECRET_KEY
      SQL_ENGINE: django.db.backends.postgresql_psycopg2
      SQL_DATABASE: vocabulary
      SQL_USER: $VOCABULARY_DB_USER
      SQL_PASSWORD: $VOCABULARY_DB_PASSWORD
      SQL_HOST: vocabulary-db
      SQL_PORT: 5432
      CORS_ORIGIN_WHITELIST: 'https://sensors.gfz-potsdam.de'
    volumes:
      - vocabulary-static-files:/static/cv
    networks:
      - nginx
      - vocabulary-db

  vocabulary-db:
    image: postgres:12-alpine
    restart: unless-stopped
    environment:
      POSTGRES_PASSWORD: $VOCABULARY_DB_PASSWORD
      POSTGRES_USER: $VOCABULARY_DB_USER
      POSTGRES_DB: vocabulary
    volumes:
      - "vocabulary-db-data:/var/lib/postgresql/data"
    shm_size: 128M
    networks:
      - vocabulary-db

  elastic-search:
    image: docker.elastic.co/elasticsearch/elasticsearch:7.16.1
    restart: unless-stopped
    environment:
      - discovery.type=single-node
      - bootstrap.memory_lock=true
      - "ES_JAVA_OPTS=-Xms512m -Xmx512m -Dlog4j2.formatMsgNoLookups=true"
      - cluster.routing.allocation.disk.threshold_enabled=false
    ulimits:
      memlock:
        soft: -1
        hard: -1
    volumes:
      - elasticsearch-data:/usr/share/elasticsearch/data
    networks:
      - backend
  
  minio:
    image: minio/minio:RELEASE.2021-07-12T02-44-53Z
    restart: unless-stopped
    volumes:
      - minio-data:/data/minio
    networks:
      - nginx
      - backend
    environment:
      MINIO_ROOT_USER: ${MINIO_ROOT_USER}
      MINIO_ROOT_PASSWORD: ${MINIO_ROOT_PASSWORD}
    #      To deactivate the console
    #      MINIO_BROWSER: "off"
    command: server /data/minio --console-address ":9001"
    healthcheck:
      test: [ "CMD", "curl", "-f", "http://minio:9000/minio/health/live" ]
      interval: 30s
      timeout: 20s
      retries: 3

  mc:
    image: ${CI_REGISTRY_IMAGE}/mc:gfz-${CI_COMMIT_TAG:-prod-latest}
    environment:
      MINIO_ROOT_USER: ${MINIO_ROOT_USER}
      MINIO_ROOT_PASSWORD: ${MINIO_ROOT_PASSWORD}
    depends_on:
      - minio
    networks:
      - backend
    entrypoint: '/create_bucket.sh'

  backend-db:
    image: postgres:12-alpine
    restart: unless-stopped
    environment:
      POSTGRES_PASSWORD: $BACKEND_DB_PASSWORD
      POSTGRES_USER: $BACKEND_DB_USER
      POSTGRES_DB: backend
    volumes:
      - "backend-db-data:/var/lib/postgresql/data"
    shm_size: 128M
    networks:
      - backend

  backend:
    image: ${CI_REGISTRY_IMAGE}/backend:gfz-${CI_COMMIT_TAG:-prod-latest}
    restart: unless-stopped
    environment:
      URL_PREFIX: /backend/api/v1
      APP_SETTINGS: project.config.ProductionConfig
      DATABASE_URL: postgresql://${BACKEND_DB_USER}:${BACKEND_DB_PASSWORD}@backend-db:5432/backend
      OIDC_USERNAME_CLAIM: eduperson_principal_name
      WELL_KNOWN_URL: https://login.helmholtz.de/oauth2/.well-known/openid-configuration
      MINIO_ACCESS_KEY: ${MINIO_ROOT_USER}
      MINIO_SECRET_KEY: ${MINIO_ROOT_PASSWORD}
      MINIO_BUCKET_NAME: sms-attachments
      MINIO_ENDPOINT: minio:9000
      DOWNLOAD_ENDPOINT: https://sensors.gfz-potsdam.de
      SECRET_KEY: ${BACKEND_SECRET_KEY}
      ALLOWED_MIME_TYPES: ${ALLOWED_MIME_TYPES}
      ELASTICSEARCH_URL: http://elastic-search:9200
      CV_URL: https://sensors.gfz-potsdam.de/cv/api/v1
<<<<<<< HEAD
      SMS_BACKEND_URL: /backend/api/v1
      PKCE_CLIENT_ID: ${PKCE_CLIENT_ID}
      PKCE_SCOPES: profile openid email eduperson_principal_name
=======
      INSTITUTE: gfz
>>>>>>> 072ad0ed
    depends_on:
      - backend-db
    volumes:
      - backend-static-files:/usr/src/app/project/static
    networks:
      - backend
      - nginx

volumes:
  vocabulary-db-data:
  vocabulary-static-files:
  elasticsearch-data:
  minio-data:
  backend-db-data:
  backend-static-files:
networks:
  vocabulary-db:
  nginx:
  backend:<|MERGE_RESOLUTION|>--- conflicted
+++ resolved
@@ -160,13 +160,10 @@
       ALLOWED_MIME_TYPES: ${ALLOWED_MIME_TYPES}
       ELASTICSEARCH_URL: http://elastic-search:9200
       CV_URL: https://sensors.gfz-potsdam.de/cv/api/v1
-<<<<<<< HEAD
       SMS_BACKEND_URL: /backend/api/v1
       PKCE_CLIENT_ID: ${PKCE_CLIENT_ID}
       PKCE_SCOPES: profile openid email eduperson_principal_name
-=======
       INSTITUTE: gfz
->>>>>>> 072ad0ed
     depends_on:
       - backend-db
     volumes:
