--- conflicted
+++ resolved
@@ -203,13 +203,10 @@
       SMS_IDL_TOKEN: $IDL_TOKEN
       IDL_URL: http://idl:8000/idl/api/idl
       CV_URL: https://rz-vm64.gfz-potsdam.de:3000/cv/api/v1
-<<<<<<< HEAD
       SMS_BACKEND_URL: /backend/api/v1
       PKCE_CLIENT_ID: ${PKCE_CLIENT_ID}
       PKCE_SCOPES: profile openid email eduperson_principal_name
-=======
       INSTITUTE: gfz
->>>>>>> 072ad0ed
     depends_on:
       - backend-db
     volumes:
