# Web client of the Sensor Management System software developed within
# the Helmholtz DataHub Initiative by GFZ and UFZ.
# 
# Copyright (C) 2020-2021
# - Wilhelm Becker (GFZ, wilhelm.becker@gfz-potsdam.de)
# - Nils Brinckmann (GFZ, nils.brinckmann@gfz-potsdam.de)
# - Marc Hanisch (GFZ, marc.hanisch@gfz-potsdam.de)
# - Helmholtz Centre Potsdam - GFZ German Research Centre for
#   Geosciences (GFZ, https://www.gfz-potsdam.de)
# 
# Parts of this program were developed within the context of the
# following publicly funded projects or measures:
# - Helmholtz Earth and Environment DataHub
#   (https://www.helmholtz.de/en/research/earth_and_environment/initiatives/#h51095)
# 
# Licensed under the HEESIL, Version 1.0 or - as soon they will be 
# approved by the "Community" - subsequent versions of the HEESIL 
# (the "Licence").
# 
# You may not use this work except in compliance with the Licence.
# 
# You may obtain a copy of the Licence at: 
# https://gitext.gfz-potsdam.de/software/heesil
# 
# Unless required by applicable law or agreed to in writing, software 
# distributed under the Licence is distributed on an "AS IS" basis, 
# WITHOUT WARRANTIES OR CONDITIONS OF ANY KIND, either express or 
# implied. See the Licence for the specific language governing 
# permissions and limitations under the Licence.
version : '3.3'

services:
  nginx:
    image: ${CI_REGISTRY_IMAGE}/nginx:${NGINX_IMAGE_TAG:-gfz-latest}
    restart: unless-stopped
    ports:
      - ${APPLICATION_PORTS:-443}:${APPLICATION_PORTS:-443}
      - ${MINIO_PORT:-8443}:${MINIO_PORT:-8443}
    volumes:
      - /etc/ssl/gfz_hosts_default.chained.crt:/etc/ssl/default.crt:ro
      - /etc/ssl/private/gfz_hosts_default.key:/etc/ssl/private/default.key:ro
      - /etc/ssl/dhparam.pem:/etc/ssl/dhparam.pem:ro
      - /etc/ssl/dfn-ca-global-g2-chain.pem:/etc/ssl/chain.pem:ro
      - vocabulary-static-files:/usr/share/nginx/html/static/cv:ro
      - backend-static-files:/usr/share/nginx/html/static/backend:ro
      - idl-static-files:/usr/share/nginx/html/static/idl:ro
    networks:
      - nginx

  vocabulary:
    image: $VOCABULARY_IMAGE
    restart: unless-stopped
    environment:
      CV_BASE_URL: cv/
      STATIC_URL: /static/cv/
      STATIC_ROOT: /static/cv/
      DEBUG: 0
      SECRET_KEY: $VOCABULARY_SECRET_KEY
      SQL_ENGINE: django.db.backends.postgresql_psycopg2
      SQL_DATABASE: vocabulary
      SQL_USER: $VOCABULARY_DB_USER
      SQL_PASSWORD: $VOCABULARY_DB_PASSWORD
      SQL_HOST: vocabulary-db
      SQL_PORT: 5432
      CORS_ORIGIN_WHITELIST: ${HTTP_ORIGINS_VOCABULARY:-'https://rz-vm64.gfz-potsdam.de'}
    volumes:
      - vocabulary-static-files:/static/cv
    networks:
      - nginx
      - vocabulary-db

  vocabulary-db:
    image: postgres:12-alpine
    restart: unless-stopped
    environment:
      POSTGRES_PASSWORD: $VOCABULARY_DB_PASSWORD
      POSTGRES_USER: $VOCABULARY_DB_USER
      POSTGRES_DB: vocabulary
    volumes:
      - "vocabulary-db-data:/var/lib/postgresql/data"
    shm_size: 128M
    networks:
      - vocabulary-db

  idl:
    image: registry.hzdr.de/hub-terra/sms/gfz-idl/backend:latest
    restart: unless-stopped
    environment:
      DJANGO_DEBUG: 'false'
      DJANGO_ALLOWED_HOSTS: 'https://rz-vm64.gfz-potsdam.de idl'
      DJANGO_BASE_PATH: idl/
      DJANGO_STATIC_URL: /static/idl/
      DJANGO_STATIC_ROOT: /static/idl/
      DJANGO_DB_ENGINE: django.db.backends.postgresql
      DJANGO_DB_NAME: idl
      DJANGO_DB_USER: $IDL_DB_USER
      DJANGO_DB_PASSWORD: $IDL_DB_PASSWORD
      DJANGO_DB_HOST: idl-db
      DJANGO_DB_PORT: 5432
      IDL_TOKEN: $IDL_TOKEN
      OIDC_WELL_KNOWN_URL: https://login-dev.helmholtz.de/oauth2/.well-known/openid-configuration
      VO_ADMIN_CONVENTIONS: '*:gfz-sms-admin'
      VO_MEMBER_CONVENTIONS: '*:gfz-sms-member'
    volumes:
      - idl-static-files:/static/idl
    networks:
      - nginx
      - idl-db

  idl-db:
    image: postgres:12-alpine
    restart: unless-stopped
    environment:
      POSTGRES_PASSWORD: $IDL_DB_PASSWORD
      POSTGRES_USER: $IDL_DB_USER
      POSTGRES_DB: idl
    volumes:
      - "idl-db-data:/var/lib/postgresql/data"
    shm_size: 128M
    networks:
      - idl-db

  elastic-search:
    image: docker.elastic.co/elasticsearch/elasticsearch:7.16.1
    restart: unless-stopped
    environment:
      - discovery.type=single-node
      - bootstrap.memory_lock=true
      - "ES_JAVA_OPTS=-Xms512m -Xmx512m -Dlog4j2.formatMsgNoLookups=true"
      - cluster.routing.allocation.disk.threshold_enabled=false
    ulimits:
      memlock:
        soft: -1
        hard: -1
    volumes:
      - elasticsearch-data:/usr/share/elasticsearch/data
    networks:
      - backend
  
  minio:
    image: minio/minio:RELEASE.2021-07-12T02-44-53Z
    restart: unless-stopped
    volumes:
      - minio-data:/data/minio
    networks:
      - nginx
      - backend
    environment:
      MINIO_ROOT_USER: ${MINIO_ROOT_USER}
      MINIO_ROOT_PASSWORD: ${MINIO_ROOT_PASSWORD}
    #      To deactivate the console
    #      MINIO_BROWSER: "off"
    command: server /data/minio --console-address ":9001"
    healthcheck:
      test: [ "CMD", "curl", "-f", "http://minio:9000/minio/health/live" ]
      interval: 30s
      timeout: 20s
      retries: 3

  mc:
    image: ${CI_REGISTRY_IMAGE}/mc:gfz-latest
    environment:
      MINIO_ROOT_USER: ${MINIO_ROOT_USER}
      MINIO_ROOT_PASSWORD: ${MINIO_ROOT_PASSWORD}
    depends_on:
      - minio
    networks:
      - backend
    entrypoint: ['/create_bucket.sh']

  backend-db:
    image: postgres:12-alpine
    restart: unless-stopped
    environment:
      POSTGRES_PASSWORD: $BACKEND_DB_PASSWORD
      POSTGRES_USER: $BACKEND_DB_USER
      POSTGRES_DB: backend
    volumes:
      - "backend-db-data:/var/lib/postgresql/data"
    shm_size: 128M
    networks:
      - backend

  backend:
    image: $BACKEND_IMAGE
    restart: unless-stopped
    environment:
      URL_PREFIX: /backend/api/v1
      STATIC_URL: /static/backend
      APP_SETTINGS: ${APP_SETTINGS}
      DATABASE_URL: postgresql://${BACKEND_DB_USER}:${BACKEND_DB_PASSWORD}@backend-db:5432/backend
      OIDC_USERNAME_CLAIM: eduperson_principal_name
      WELL_KNOWN_URL: https://login-dev.helmholtz.de/oauth2/.well-known/openid-configuration
      MINIO_ACCESS_KEY: ${MINIO_ROOT_USER}
      MINIO_SECRET_KEY: ${MINIO_ROOT_PASSWORD}
      MINIO_BUCKET_NAME: sms-attachments
      MINIO_ENDPOINT: minio:9000
      DOWNLOAD_ENDPOINT: https://rz-vm64.gfz-potsdam.de:3000
      SECRET_KEY: ${BACKEND_SECRET_KEY}
      ALLOWED_MIME_TYPES: ${ALLOWED_MIME_TYPES}
      ELASTICSEARCH_URL: http://elastic-search:9200
<<<<<<< HEAD
      HTTP_ORIGINS: ${STAGING_DEV_HTTP_ORIGINS}
      SMS_IDL_TOKEN: $IDL_TOKEN
      IDL_URL: http://idl:8000/idl/api/idl
=======
      HTTP_ORIGINS: ${HTTP_ORIGINS}
      CV_URL: https://rz-vm64.gfz-potsdam.de:3000/cv/api/v1
>>>>>>> 9bba84e3
    depends_on:
      - backend-db
    volumes:
      - backend-static-files:/usr/src/app/project/static
    networks:
      - backend
      - nginx

volumes:
  vocabulary-db-data:
  vocabulary-static-files:
  idl-db-data:
  idl-static-files:
  elasticsearch-data:
  minio-data:
  backend-db-data:
  backend-static-files:
networks:
  vocabulary-db:
  nginx:
  backend:
  idl-db:<|MERGE_RESOLUTION|>--- conflicted
+++ resolved
@@ -199,14 +199,10 @@
       SECRET_KEY: ${BACKEND_SECRET_KEY}
       ALLOWED_MIME_TYPES: ${ALLOWED_MIME_TYPES}
       ELASTICSEARCH_URL: http://elastic-search:9200
-<<<<<<< HEAD
       HTTP_ORIGINS: ${STAGING_DEV_HTTP_ORIGINS}
       SMS_IDL_TOKEN: $IDL_TOKEN
       IDL_URL: http://idl:8000/idl/api/idl
-=======
-      HTTP_ORIGINS: ${HTTP_ORIGINS}
       CV_URL: https://rz-vm64.gfz-potsdam.de:3000/cv/api/v1
->>>>>>> 9bba84e3
     depends_on:
       - backend-db
     volumes:
