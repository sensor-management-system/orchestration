version: "3.7"
services:
  smses01:
    image: docker.elastic.co/elasticsearch/elasticsearch:7.10.0
    container_name: smses01
    environment:
      - discovery.type=single-node
      - bootstrap.memory_lock=true
      - "ES_JAVA_OPTS=-Xms512m -Xmx512m"
      - cluster.routing.allocation.disk.threshold_enabled=false
    ulimits:
      memlock:
        soft: -1
        hard: -1
    volumes:
      - esdata01:/usr/share/elasticsearch/data
    ports:
      - 9200:9200
    networks:
      - elastic
  app:
    image: python:3.9-slim-buster
    working_dir: /usr/src/app
    volumes:
      - './app:/usr/src/app'
    ports:
      - "${HTTP_LOCAL_BINDING:-127.0.0.1:5000}:5000"
    env_file:
      - ./app_env/compose.env
    depends_on:
      - db
    networks:
      - elastic
      - db
    command: >
      sh -c "
      apt-get update && apt-get install -y  --no-install-recommends \
        gcc \
        libssl-dev \
        libffi-dev \
        musl-dev \
        cargo \
      && apt-get clean
      && pip install --no-cache-dir --upgrade pip
      && pip install --no-cache-dir -r requirements.txt
<<<<<<< HEAD
      && python manage.py db upgrade
=======
>>>>>>> eb255ff7
      && gunicorn -b 0.0.0.0:5000 manage:app --reload
      "

  db:
    image: postgres:12-alpine
    ports:
      - "127.0.0.1:5432:5432"
    env_file:
      - ./app_env/db_secrets.env
    volumes:
      - ./app/project/db/create.sql:/docker-entrypoint-initdb.d/create.sql
    networks:
      - db

volumes:
  esdata01:
    driver: local

networks:
  elastic:
    driver: bridge
  db:<|MERGE_RESOLUTION|>--- conflicted
+++ resolved
@@ -1,4 +1,4 @@
-version: "3.7"
+version: '3.3'
 services:
   smses01:
     image: docker.elastic.co/elasticsearch/elasticsearch:7.10.0
@@ -43,10 +43,7 @@
       && apt-get clean
       && pip install --no-cache-dir --upgrade pip
       && pip install --no-cache-dir -r requirements.txt
-<<<<<<< HEAD
       && python manage.py db upgrade
-=======
->>>>>>> eb255ff7
       && gunicorn -b 0.0.0.0:5000 manage:app --reload
       "
 
