# Web client of the Sensor Management System software developed within
# the Helmholtz DataHub Initiative by GFZ and UFZ.
#
# Copyright (C) 2020-2021
# - Kotyba Alhaj Taha (UFZ, kotyba.alhaj-taha@ufz.de)
# - Nils Brinckmann (GFZ, nils.brinckmann@gfz-potsdam.de)
# - Helmholtz Centre for Environmental Research GmbH - UFZ
#   (UFZ, https://www.ufz.de)
# - Helmholtz Centre Potsdam - GFZ German Research Centre for
#   Geosciences (GFZ, https://www.gfz-potsdam.de)
#
# Parts of this program were developed within the context of the
# following publicly funded projects or measures:
# - Helmholtz Earth and Environment DataHub
#   (https://www.helmholtz.de/en/research/earth_and_environment/initiatives/#h51095)
#
# Licensed under the HEESIL, Version 1.0 or - as soon they will be
# approved by the "Community" - subsequent versions of the HEESIL
# (the "Licence").
#
# You may not use this work except in compliance with the Licence.
#
# You may obtain a copy of the Licence at:
# https://gitext.gfz-potsdam.de/software/heesil
#
# Unless required by applicable law or agreed to in writing, software
# distributed under the Licence is distributed on an "AS IS" basis,
# WITHOUT WARRANTIES OR CONDITIONS OF ANY KIND, either express or
# implied. See the Licence for the specific language governing
# permissions and limitations under the Licence.

version: '3.9'
services:

  elastic-search:
    image: docker.elastic.co/elasticsearch/elasticsearch:7.16.1
    container_name: sms_es
    environment:
      - discovery.type=single-node
      - bootstrap.memory_lock=true
      - "ES_JAVA_OPTS=-Xms512m -Xmx512m -Dlog4j2.formatMsgNoLookups=true"
      - cluster.routing.allocation.disk.threshold_enabled=false
    ulimits:
      memlock:
        soft: -1
        hard: -1
    volumes:
      - esdata01:/usr/share/elasticsearch/data
    ports:
      - 9200:9200
    networks:
      - sms

  backend:
    image: python:3.9-slim-buster
    container_name: sms_backend
    working_dir: /usr/src/app
    volumes:
      - './backend/app:/usr/src/app'
    ports:
      - "5000:5000"
    environment:
      FLASK_DEBUG: ${FLASK_DEBUG:-1}
      URL_PREFIX: ${URL_PREFIX:-/backend/rdm/svm-api/v1}
      STATIC_URL: ${STATIC_URL:-/static/backend}
      APP_SETTINGS: ${APP_SETTINGS:-project.config.DevelopmentConfig}
      ELASTICSEARCH_URL: ${ELASTICSEARCH_URL:-http://elastic-search:9200}
      DATABASE_URL: ${DATABASE_URL:-postgresql://postgres:postgres@db:5433/db_dev}
      DATABASE_TEST_URL: ${DATABASE_TEST_URL:-postgresql://postgres:postgres@db:5433/db_test}
      OIDC_USERNAME_CLAIM: ${OIDC_USERNAME_CLAIM:-sub}
      HTTP_ORIGINS: ${HTTP_ORIGINS:-https://localhost.localdomain}
      WELL_KNOWN_URL: ${WELL_KNOWN_URL:-https://webapp.ufz.de/idp/oidc/v1/.well-known/openid-configuration}
      MINIO_ACCESS_KEY: ${MINIO_ACCESS_KEY:-admin}
      MINIO_SECRET_KEY: ${MINIO_SECRET_KEY:-minio123}
      MINIO_SECURE: ${MINIO_SECURE:-False}
      MINIO_BUCKET_NAME: ${MINIO_BUCKET_NAME:-sms-attachments}
      MINIO_ENDPOINT: ${MINIO_ENDPOINT:-minio:9000}
      DOWNLOAD_ENDPOINT: ${DOWNLOAD_ENDPOINT:-https://localhost.localdomain}
      ALLOWED_MIME_TYPES: ${ALLOWED_MIME_TYPES:-image/png,application/pdf}
<<<<<<< HEAD
      IDL_URL: ${IDL_URL}
      SMS_IDL_TOKEN: ${SMS_IDL_TOKEN}
=======
      CV_URL: ${CV_URL}
>>>>>>> 9bba84e3
    depends_on:
      - db
    command: >
      sh -c "
      apt-get update && apt-get install -y  --no-install-recommends \
        gcc \
        libssl-dev \
        libffi-dev \
        musl-dev \
        cargo \
      && apt-get clean
      && pip install --no-cache-dir --upgrade pip
      && pip install --no-cache-dir -r requirements.txt
      && python manage.py db upgrade
      && gunicorn -b 0.0.0.0:5000 manage:app --reload --log-level debug --timeout 50
      "
    networks:
      - sms

  db:
    image: postgres:12-alpine
    container_name: sms_db
    ports:
      - "5433:5433"
    environment:
      POSTGRES_USER: ${POSTGRES_USER:-postgres}
      POSTGRES_PASSWORD: ${POSTGRES_PASSWORD:-postgres}
    volumes:
      - ./backend/app/project/db/create.sql:/docker-entrypoint-initdb.d/create.sql
    networks:
      - sms
    command: -p 5433

  vocabulary:
    image: python:3-alpine
    container_name: sms_cv
    working_dir: /usr/cv/app
    volumes:
      - './sms-cv/src:/usr/cv/app'
      - static-files:/static/cv
    ports:
      - 8000:8000
    environment:
      CV_BASE_URL: ${CV_BASE_URL:-cv/}
      STATIC_URL: '/static/cv/'
      STATIC_ROOT: '/static/cv/'
      DEBUG: ${DEBUG:-1}
      SECRET_KEY: ${SECRET_KEY:-TopSecret}
      SQL_ENGINE: ${SQL_ENGINE:-django.db.backends.postgresql_psycopg2}
      SQL_DATABASE: ${SQL_DATABASE:-postgres}
      SQL_USER: ${SQL_USER:-postgres}
      SQL_PASSWORD: ${SQL_PASSWORD:-postgres}
      SQL_HOST: ${SQL_HOST:-db}
      SQL_PORT: ${SQL_PORT:-5433}
      CORS_ORIGIN_WHITELIST: ${CORS_ORIGIN_WHITELIST:-https://localhost.localdomain}
    command: >
      sh -c "
      apk add --no-cache --virtual .build-deps \
          gcc \
          python3-dev \
          musl-dev \
          postgresql-dev \
      && pip install --upgrade pip
      && pip install -r requirements.txt
      && python manage.py migrate
      && python manage.py loaddata initial_data.json
      && python manage.py loaddata default_community_data.json
      && python manage.py loaddata hydro_community_data.json
      && python manage.py collectstatic --noinput
      && gunicorn cv.wsgi:application --bind 0:8000 --reload --log-level debug --timeout 50
            "
    networks:
      - sms
    depends_on:
      - db

  frontend:
    build:
      context: '.'
      dockerfile: './frontend/docker/local-dev/Dockerfile-local-dev'
    container_name: sms_frontend
    working_dir: /home/node/
    user: "node"
    networks:
      - sms
    ports:
      - 3000:3000
    environment:
      BASE_URL: ${BASE_URL:-/}
      SMS_BACKEND_URL: ${SMS_BACKEND_URL:-https://localhost.localdomain/backend/rdm/svm-api/v1}
      CV_BACKEND_URL: ${CV_BACKEND_URL:-/cv/api/v1}
      NUXT_ENV_REDIRECT_URI: ${NUXT_ENV_REDIRECT_URI:-https://localhost.localdomain/login-callback}
      NUXT_ENV_CLIENT_ID: ${NUXT_ENV_CLIENT_ID:-rdmsvm-implicit-flow}
      # We reuse here the variable defined for the backend
      NUXT_ENV_OIDC_WELL_KNOWN: ${WELL_KNOWN_URL:-https://webapp.ufz.de/idp/oidc/v1/.well-known/openid-configuration}
      STAY_WITH_HTTP: ${STAY_WITH_HTTP:-true }
      NUXT_ENV_ALLOWED_MIMETYPES: ${ALLOWED_MIME_TYPES:-image/png,application/pdf}
      NUXT_ENV_SCOPE: ${NUXT_ENV_SCOPE:-openid profile email}
      NUXT_ENV_OIDC_SCHEME: ${NUXT_ENV_OIDC_SCHEME}
      NUXT_ENV_OIDC_REFRESH_TOKEN: ${NUXT_ENV_OIDC_REFRESH_TOKEN}
      NUXT_ENV_OIDC_REFRESH_EXPIRE: ${NUXT_ENV_OIDC_REFRESH_EXPIRE}
      NUXT_ENV_OIDC_RESPONSE_TYPE: ${NUXT_ENV_OIDC_RESPONSE_TYPE}
      NUXT_ENV_OIDC_GRANT_TYPE: ${NUXT_ENV_OIDC_GRANT_TYPE}
      NUXT_ENV_OIDC_CHALLANGE: ${NUXT_ENV_OIDC_CHALLANGE}
      NUXT_ENV_OIDC_REFRESH_INTERVAL_TIME: ${NUXT_ENV_OIDC_REFRESH_INTERVAL_TIME}
      NUXT_ENV_OIDC_LOGIN_PARAMS: ${NUXT_ENV_OIDC_LOGIN_PARAMS}
      INSTITUTE: ${INSTITUTE:-ufz}
    volumes:
      - ./frontend/:/home/node/
      - ./frontend/dist:/home/node/dist/:rw
    command: >
      bash -c "npm install
      && npm run dev"

  minio:
    image: minio/minio:RELEASE.2021-08-05T22-01-19Z
    container_name: sms_minio
    volumes:
      - minio-data:/data/minio
    ports:
      - 9000:9000
      - 9001:9001
    networks:
      - sms
    environment:
      MINIO_ROOT_USER: ${MINIO_ACCESS_KEY:-admin}
      MINIO_ROOT_PASSWORD: ${minio_user_password:-minio123}
    #       To deactivate the console
#      MINIO_BROWSER: "off"
    command: server /data/minio --console-address ":9001"
    healthcheck:
      test: [ "CMD", "curl", "-f", "http://minio:9000/minio/health/live" ]
      interval: 30s
      timeout: 20s
      retries: 3

  createbuckets:
    image: minio/mc:latest
    container_name: sms_mc
    depends_on:
      - minio
    networks:
      - sms
    # Make a Bucket using minio client mc
    # https://docs.min.io/docs/minio-client-complete-guid
    entrypoint: >
      /bin/sh -c "
      until curl -f http://minio:9000/minio/health/live; do sleep 5; done;
      /usr/bin/mc  alias set minio http://minio:9000 ${MINIO_ACCESS_KEY:-admin} ${MINIO_SECRET_KEY:-minio123} --api S3v4;
      /usr/bin/mc mb --quiet minio/${MINIO_BUCKET_NAME:-sms-attachments};
      /usr/bin/mc policy set download minio/${MINIO_BUCKET_NAME:-sms-attachments};
      exit 0;
      "

  nginx:
    image: nginx:1.20-alpine
    container_name: sms_web
    ports:
      - 443:443
      - 8443:8443
    networks:
      - sms
    volumes:
      - ./nginx/certs:/etc/nginx/ssl
      - ./nginx/default.conf:/etc/nginx/conf.d/default.conf:ro
      - ./nginx/nginx.conf:/etc/nginx/nginx.conf:ro
      - ./frontend/dist:/etc/nginx/html
      - static-files:/usr/share/nginx/html/static/cv:ro
      - ./backend/app/project/static:/usr/share/nginx/html/static/backend:ro
    depends_on:
      - frontend
      - minio
      - vocabulary
      - backend


volumes:
  esdata01:
    driver: local
  minio-data: {}
  static-files: {}

networks:
  sms:
    name: sms-docker-network<|MERGE_RESOLUTION|>--- conflicted
+++ resolved
@@ -77,12 +77,9 @@
       MINIO_ENDPOINT: ${MINIO_ENDPOINT:-minio:9000}
       DOWNLOAD_ENDPOINT: ${DOWNLOAD_ENDPOINT:-https://localhost.localdomain}
       ALLOWED_MIME_TYPES: ${ALLOWED_MIME_TYPES:-image/png,application/pdf}
-<<<<<<< HEAD
       IDL_URL: ${IDL_URL}
       SMS_IDL_TOKEN: ${SMS_IDL_TOKEN}
-=======
       CV_URL: ${CV_URL}
->>>>>>> 9bba84e3
     depends_on:
       - db
     command: >
