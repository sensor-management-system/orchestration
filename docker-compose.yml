version: '3.3'
services:
  smses01:
    image: docker.elastic.co/elasticsearch/elasticsearch:7.10.0
    container_name: smses01
    environment:
      - discovery.type=single-node
      - bootstrap.memory_lock=true
      - "ES_JAVA_OPTS=-Xms512m -Xmx512m"
      - cluster.routing.allocation.disk.threshold_enabled=false
    ulimits:
      memlock:
        soft: -1
        hard: -1
    volumes:
      - esdata01:/usr/share/elasticsearch/data
    ports:
      - 9200:9200
    networks:
      - elastic
  app:
    image: python:3.9-slim-buster
    working_dir: /usr/src/app
    volumes:
      - './app:/usr/src/app'
    ports:
      - "${HTTP_LOCAL_BINDING:-127.0.0.1:5000}:5000"
    env_file:
      - ./app_env/compose.env
    depends_on:
      - db
    networks:
      - elastic
      - db
    command: >
      sh -c "
<<<<<<< HEAD
      apk add --no-cache --virtual .build-deps \
          gcc \
          python3-dev \
          musl-dev \
          postgresql-dev \
          libressl-dev \
          musl-dev \
          libffi-dev \
=======
      apt-get update && apt-get install -y  --no-install-recommends \
        gcc \
        libssl-dev \
        libffi-dev \
        musl-dev \
        cargo \
      && apt-get clean
>>>>>>> 1e82979e
      && pip install --no-cache-dir --upgrade pip
      && pip install --no-cache-dir -r requirements.txt
      && gunicorn -b 0.0.0.0:5000 manage:app
      "

  db:
    image: postgres:12-alpine
    ports:
      - "127.0.0.1:5432:5432"
    env_file:
      - ./app_env/db_secrets.env
    volumes:
      - ./app/project/db/create.sql:/docker-entrypoint-initdb.d/create.sql
    networks:
      - db

volumes:
  esdata01:
    driver: local

networks:
  elastic:
    driver: bridge
  db:<|MERGE_RESOLUTION|>--- conflicted
+++ resolved
@@ -34,16 +34,6 @@
       - db
     command: >
       sh -c "
-<<<<<<< HEAD
-      apk add --no-cache --virtual .build-deps \
-          gcc \
-          python3-dev \
-          musl-dev \
-          postgresql-dev \
-          libressl-dev \
-          musl-dev \
-          libffi-dev \
-=======
       apt-get update && apt-get install -y  --no-install-recommends \
         gcc \
         libssl-dev \
@@ -51,7 +41,6 @@
         musl-dev \
         cargo \
       && apt-get clean
->>>>>>> 1e82979e
       && pip install --no-cache-dir --upgrade pip
       && pip install --no-cache-dir -r requirements.txt
       && gunicorn -b 0.0.0.0:5000 manage:app
