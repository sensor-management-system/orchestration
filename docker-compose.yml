--- conflicted
+++ resolved
@@ -80,13 +80,10 @@
       IDL_URL: ${IDL_URL}
       SMS_IDL_TOKEN: ${SMS_IDL_TOKEN}
       CV_URL: ${CV_URL}
-<<<<<<< HEAD
       PKCE_SCOPES: ${NUXT_ENV_SCOPE:-openid profile mail}
       PKCE_CLIENT_ID: ${NUXT_ENV_CLIENT_ID:-rdmsvm-implicit-flow}
       SMS_BACKEND_URL: ${SMS_BACKEND_URL}
-=======
       INSTITUTE: ${INSTITUTE}
->>>>>>> 072ad0ed
     depends_on:
       - db
     command: >
