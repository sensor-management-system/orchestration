# Web client of the Sensor Management System software developed within
# the Helmholtz DataHub Initiative by GFZ and UFZ.
#
# Copyright (C) 2020-2021
# - Kotyba Alhaj Taha (UFZ, kotyba.alhaj-taha@ufz.de)
# - Nils Brinckmann (GFZ, nils.brinckmann@gfz-potsdam.de)
# - Helmholtz Centre for Environmental Research GmbH - UFZ
#   (UFZ, https://www.ufz.de)
# - Helmholtz Centre Potsdam - GFZ German Research Centre for
#   Geosciences (GFZ, https://www.gfz-potsdam.de)
#
# Parts of this program were developed within the context of the
# following publicly funded projects or measures:
# - Helmholtz Earth and Environment DataHub
#   (https://www.helmholtz.de/en/research/earth_and_environment/initiatives/#h51095)
#
# Licensed under the HEESIL, Version 1.0 or - as soon they will be
# approved by the "Community" - subsequent versions of the HEESIL
# (the "Licence").
#
# You may not use this work except in compliance with the Licence.
#
# You may obtain a copy of the Licence at:
# https://gitext.gfz-potsdam.de/software/heesil
#
# Unless required by applicable law or agreed to in writing, software
# distributed under the Licence is distributed on an "AS IS" basis,
# WITHOUT WARRANTIES OR CONDITIONS OF ANY KIND, either express or
# implied. See the Licence for the specific language governing
# permissions and limitations under the Licence.

version: '3.9'
services:

  elastic-search:
    image: docker.elastic.co/elasticsearch/elasticsearch:7.10.0
    environment:
      - discovery.type=single-node
      - bootstrap.memory_lock=true
      - "ES_JAVA_OPTS=-Xms512m -Xmx512m"
      - cluster.routing.allocation.disk.threshold_enabled=false
    ulimits:
      memlock:
        soft: -1
        hard: -1
    volumes:
      - esdata01:/usr/share/elasticsearch/data
    ports:
      - 9200:9200
    networks:
      - sms

  backend:
    image: python:3.9-slim-buster
    working_dir: /usr/src/app
    volumes:
      - './backend/app:/usr/src/app'
    ports:
      - "5000:5000"
    environment:
      FLASK_DEBUG: ${FLASK_DEBUG:-1}
      URL_PREFIX: ${URL_PREFIX:-/backend/rdm/svm-api/v1}
      APP_SETTINGS: ${APP_SETTINGS:-project.config.DevelopmentConfig}
      ELASTICSEARCH_URL: ${ELASTICSEARCH_URL:-http://elastic-search:9200}
      DATABASE_URL: ${DATABASE_URL:-postgresql://postgres:postgres@db:5433/db_dev}
      DATABASE_TEST_URL: ${DATABASE_TEST_URL:-postgresql://postgres:postgres@db:5433/db_test}
      OIDC_USERNAME_CLAIM: ${OIDC_USERNAME_CLAIM:-sub}
      HTTP_ORIGINS: ${HTTP_ORIGINS:-https://localhost.localdomain}
      WELL_KNOWN_URL: ${WELL_KNOWN_URL:-https://webapp.ufz.de/idp/oidc/v1/.well-known/openid-configuration}
      OIDC_CLIENT_IDS: ${OIDC_CLIENT_IDS:-rdmsvm-implicit-flow}
      MINIO_ACCESS_KEY: ${MINIO_ACCESS_KEY:-admin}
      MINIO_SECRET_KEY: ${MINIO_SECRET_KEY:-minio123}
      MINIO_SECURE: ${MINIO_SECURE:-False}
      MINIO_BUCKET_NAME: ${MINIO_BUCKET_NAME:-sms-attachments}
      MINIO_ENDPOINT: ${MINIO_ENDPOINT:-minio:9000}
      DOWNLOAD_ENDPOINT: ${DOWNLOAD_ENDPOINT:-https://localhost.localdomain}
<<<<<<< HEAD
      ALLOWED_MIME_TYPES: ${ALLOWED_MIME_TYPES:-image/png,application/pdf}
=======
      ALLOWED_MIME_TYPES: ${ALLOWED_MIME_TYPES}
>>>>>>> 1c7519b2
    depends_on:
      - db
    command: >
      sh -c "
      apt-get update && apt-get install -y  --no-install-recommends \
        gcc \
        libssl-dev \
        libffi-dev \
        musl-dev \
        cargo \
      && apt-get clean
      && pip install --no-cache-dir --upgrade pip
      && pip install --no-cache-dir -r requirements.txt
      && python manage.py db upgrade
      && gunicorn -b 0.0.0.0:5000 manage:app --reload --log-level debug --timeout 50
      "
    networks:
      - sms

  db:
    image: postgres:12-alpine
    ports:
      - "5433:5433"
    environment:
      POSTGRES_USER: ${POSTGRES_USER:-postgres}
      POSTGRES_PASSWORD: ${POSTGRES_PASSWORD:-postgres}
    volumes:
      - ./backend/app/project/db/create.sql:/docker-entrypoint-initdb.d/create.sql
    networks:
      - sms
    command: -p 5433

  vocabulary:
    image: python:3-alpine
    working_dir: /usr/cv/app
    volumes:
      - './sms-cv/src:/usr/cv/app'
      - static-files:/usr/cv/app/static
    ports:
      - 8000:8000
    environment:
      CV_BASE_URL: ${CV_BASE_URL:-cv/}
      DEBUG: ${DEBUG:-1}
      SECRET_KEY: ${SECRET_KEY:-TopSecret}
      SQL_ENGINE: ${SQL_ENGINE:-django.db.backends.postgresql_psycopg2}
      SQL_DATABASE: ${SQL_DATABASE:-postgres}
      SQL_USER: ${SQL_USER:-postgres}
      SQL_PASSWORD: ${SQL_PASSWORD:-postgres}
      SQL_HOST: ${SQL_HOST:-db}
      SQL_PORT: ${SQL_PORT:-5433}
      CORS_ORIGIN_WHITELIST: ${CORS_ORIGIN_WHITELIST:-https://localhost.localdomain}
    command: >
      sh -c "
      apk add --no-cache --virtual .build-deps \
          gcc \
          python3-dev \
          musl-dev \
          postgresql-dev \
      && pip install --upgrade pip
      && pip install -r requirements.txt
      && python manage.py migrate
      && python manage.py loaddata initial_data.json
      && python manage.py loaddata default_community_data.json
      && python manage.py loaddata hydro_community_data.json
      && python manage.py collectstatic --noinput
      && gunicorn cv.wsgi:application --bind 0:8000 --reload --log-level debug --timeout 50
            "
    networks:
      - sms
    depends_on:
      - db

  frontend:
    build:
      context: '.'
      dockerfile: './frontend/docker/local-dev/Dockerfile-local-dev'
    working_dir: /home/node/
    user: "node"
    networks:
      - sms
    ports:
      - 3000:3000
    environment:
      BASE_URL: ${BASE_URL:-/}
      SMS_BACKEND_URL: ${SMS_BACKEND_URL:-https://localhost.localdomain/backend/rdm/svm-api/v1}
      CV_BACKEND_URL: ${CV_BACKEND_URL:-/cv/api/v1}
      NUXT_ENV_REDIRECT_URI: ${NUXT_ENV_REDIRECT_URI:-https://localhost.localdomain/login-callback}
      NUXT_ENV_CLIENT_ID: ${NUXT_ENV_CLIENT_ID:-rdmsvm-implicit-flow}
      NUXT_ENV_AUTHORITY: ${NUXT_ENV_AUTHORITY:-https://webapp.ufz.de/idp/oidc/v1/auth}
      STAY_WITH_HTTP: ${STAY_WITH_HTTP:-true }
<<<<<<< HEAD
      NUXT_ENV_ALLOWED_MIMETYPES: ${ALLOWED_MIME_TYPES:-image/png,application/pdf}
=======
      NUXT_ENV_SCOPE: ${NUXT_ENV_SCOPE:-openid profile email}
      NUXT_ENV_ALLOWED_MIMETYPES: ${ALLOWED_MIME_TYPES:?}
>>>>>>> 1c7519b2
    volumes:
      - ./frontend/:/home/node/
      - ./frontend/dist:/home/node/dist/:rw
    command: >
      bash -c "npm install
      && npm run dev"

  minio:
    image: minio/minio:RELEASE.2021-08-05T22-01-19Z
    volumes:
      - minio-data:/data/minio
    ports:
      - 9000:9000
      - 9001:9001
    networks:
      - sms
    environment:
      MINIO_ROOT_USER: ${MINIO_ACCESS_KEY:-admin}
      MINIO_ROOT_PASSWORD: ${minio_user_password:-minio123}
    #       To deactivate the console
#      MINIO_BROWSER: "off"
    command: server /data/minio --console-address ":9001"
    healthcheck:
      test: [ "CMD", "curl", "-f", "http://minio:9000/minio/health/live" ]
      interval: 30s
      timeout: 20s
      retries: 3

  createbuckets:
    image: minio/mc:latest
    depends_on:
      - minio
    networks:
      - sms
    # Make a Bucket using minio client mc
    # https://docs.min.io/docs/minio-client-complete-guid
    entrypoint: >
      /bin/sh -c "
      until curl -f http://minio:9000/minio/health/live; do sleep 5; done;
      /usr/bin/mc  alias set minio http://minio:9000 ${MINIO_ACCESS_KEY:-admin} ${MINIO_SECRET_KEY:-minio123} --api S3v4;
      /usr/bin/mc mb --quiet minio/${MINIO_BUCKET_NAME:-sms-attachments};
      /usr/bin/mc policy set download minio/${MINIO_BUCKET_NAME:-sms-attachments};
      exit 0;
      "

  nginx:
    image: nginx:1.20-alpine
    ports:
      - 443:443
      - 8443:8443
    networks:
      - sms
    volumes:
      - ./ngnix/certs:/etc/nginx/ssl
      - ./ngnix/default.conf:/etc/nginx/conf.d/default.conf:ro
      - ./ngnix/nginx.conf:/etc/nginx/nginx.conf:ro
      - ./frontend/dist:/etc/nginx/html
      - static-files:/usr/share/nginx/html/static:ro
      - ./backend/app/project/static:/usr/share/nginx/html/backend/static


volumes:
  esdata01:
    driver: local
  minio-data: {}
  static-files: {}

networks:
  sms:<|MERGE_RESOLUTION|>--- conflicted
+++ resolved
@@ -74,11 +74,7 @@
       MINIO_BUCKET_NAME: ${MINIO_BUCKET_NAME:-sms-attachments}
       MINIO_ENDPOINT: ${MINIO_ENDPOINT:-minio:9000}
       DOWNLOAD_ENDPOINT: ${DOWNLOAD_ENDPOINT:-https://localhost.localdomain}
-<<<<<<< HEAD
       ALLOWED_MIME_TYPES: ${ALLOWED_MIME_TYPES:-image/png,application/pdf}
-=======
-      ALLOWED_MIME_TYPES: ${ALLOWED_MIME_TYPES}
->>>>>>> 1c7519b2
     depends_on:
       - db
     command: >
@@ -169,12 +165,8 @@
       NUXT_ENV_CLIENT_ID: ${NUXT_ENV_CLIENT_ID:-rdmsvm-implicit-flow}
       NUXT_ENV_AUTHORITY: ${NUXT_ENV_AUTHORITY:-https://webapp.ufz.de/idp/oidc/v1/auth}
       STAY_WITH_HTTP: ${STAY_WITH_HTTP:-true }
-<<<<<<< HEAD
       NUXT_ENV_ALLOWED_MIMETYPES: ${ALLOWED_MIME_TYPES:-image/png,application/pdf}
-=======
       NUXT_ENV_SCOPE: ${NUXT_ENV_SCOPE:-openid profile email}
-      NUXT_ENV_ALLOWED_MIMETYPES: ${ALLOWED_MIME_TYPES:?}
->>>>>>> 1c7519b2
     volumes:
       - ./frontend/:/home/node/
       - ./frontend/dist:/home/node/dist/:rw
