/**
 * @file provides classes to configure platforms and devices in a tree
 * @author <marc.hanisch@gfz-potsdam.de>
 */

import { ConfigurationsTreeNode } from '@/models/ConfigurationsTreeNode'
import { DeviceNode } from '@/models/DeviceNode'
import { PlatformNode } from '@/models/PlatformNode'

/**
 * a class to iterate over the direct children of a ConfigurationsTree
 *
 * @example
 * // a ConfigurationsTree can used in a for .. of loop like so:
 * const tree = new ConfigurationsTree()
 * for (const node of tree) {
 *   // do something with node
 * }
 */
export class ConfigurationsTreeIterator implements Iterator<ConfigurationsTreeNode> {
  private tree: ConfigurationsTree
  private index: number = 0

  constructor (tree: ConfigurationsTree) {
    this.tree = tree
  }

  next (): IteratorResult<ConfigurationsTreeNode> {
    if (this.index < this.tree.length) {
      return {
        done: false,
        value: this.tree.at(this.index++)
      }
    } else {
      return {
        done: true,
        value: null
      }
    }
  }
}

/**
 * a class to configure platforms and devices in a tree
 */
export class ConfigurationsTree implements Iterable<ConfigurationsTreeNode> {
  private tree: ConfigurationsTreeNode[] = [] as ConfigurationsTreeNode[]

  /**
   * creates a new instance from an Array of ConfigurationsTreeNodes
   *
   * @static
   * @param {ConfigurationsTreeNode[]} nodes - the Array of nodes to create the instance from
   * @return {ConfigurationsTree} a ConfigurationsTree instance
   */
  static fromArray (nodes: ConfigurationsTreeNode[]): ConfigurationsTree {
    const result = new ConfigurationsTree()
    for (const node of nodes) {
      result.push(node)
    }
    return result
  }

  /**
   * returns an Array of ConfigurationsTreeNode
   *
   * @return {ConfigurationsTreeNode[]} an Array of ConfigurationsTreeNodes
   */
  toArray (): ConfigurationsTreeNode[] {
    return this.tree
  }

  static createFromObject (someObject: ConfigurationsTree): ConfigurationsTree {
    return ConfigurationsTree.fromArray(
      someObject.toArray().map((e) => {
        if (e instanceof PlatformNode) {
          return PlatformNode.createFromObject(e as PlatformNode)
        }
        return DeviceNode.createFromObject(e as DeviceNode)
      })
    )
  }

  [Symbol.iterator] (): Iterator<ConfigurationsTreeNode> {
    return new ConfigurationsTreeIterator(this)
  }

  get length (): number {
    return this.tree.length
  }

  /**
   * checks wether an index is valid or not
   *
   * @param {number} index - the index to check for
   * @return {boolean} true when the index is valid, otherwise false
   */
  isValidIndex (index: number): boolean {
    return index >= 0 && index < this.length
  }

  /**
   * returns a ConfigurationsTreeNode at the given index
   *
   * @param {number} index - index of the ConfigurationsTreeNode to return
   * @return {ConfigurationsTreeNode} the ConfigurationsTreeNode at the given index
   */
  at (index: number): ConfigurationsTreeNode {
    if (!this.isValidIndex(index)) {
      throw new RangeError('index out of range')
    }
    return this.tree[index]
  }

  /**
   * adds a ConfigurationsTreeNode to the tree
   *
   * @param {ConfigurationsTreeNode} node - the ConfigurationsTreeNode to add
   * @return {number} the length of the tree after the node was added
   */
  push (node: ConfigurationsTreeNode): number {
    return this.tree.push(node)
  }

  /**
   * removes a ConfigurationsTreeNode at the given index
   *
   * @param {number} index - the index of the ConfigurationsTreeNode to remove from
   * @return {ConfigurationsTreeNode} the removed ConfigurationsTreeNode
   */
  removeAt (index: number): ConfigurationsTreeNode {
    if (!this.isValidIndex(index)) {
      throw new RangeError('index out of range')
    }
    return this.tree.splice(index, 1)[0]
  }

  /**
   * removes a node from the tree
   *
   * @param {ConfigurationsTreeNode} node - the node to remove
   * @return {boolean} whether the node was removed or not
   */
  remove (node: ConfigurationsTreeNode): boolean {
    const removeRecursive = (node: ConfigurationsTreeNode, nodes: ConfigurationsTree): boolean => {
      for (let i: number = 0; i < nodes.length; i++) {
        const aNode: ConfigurationsTreeNode = nodes.at(i)
        if (aNode === node) {
          nodes.removeAt(i)
          return true
        }
        if (!aNode.canHaveChildren()) {
          continue
        }
        const removed = removeRecursive(node, (aNode as PlatformNode).getTree())
        if (!removed) {
          continue
        }
        return true
      }
      return false
    }
    return removeRecursive(node, this)
  }

  /**
   * returns the path to the node in the tree
   *
<<<<<<< HEAD
   * @param {ConfigurationsTreeNode} node - the node to get the path for
   * @return {string[]} an array of node names
   */
  getPath (node: ConfigurationsTreeNode): string[] {
    const getPathRecursive = (node: ConfigurationsTreeNode, nodes: ConfigurationsTree, path: string[]): boolean => {
      for (const aNode of nodes) {
        if (aNode === node) {
          path.push(aNode.name)
=======
   * @param {string} nodeId - the node to get the path for
   * @return {string[]} an array of node names
   */
  getPath (nodeId: string): string[] {
    const getPathRecursive = (nodeId: string, nodes: ConfigurationsTree, path: string[]): boolean => {
      for (const node of nodes) {
        if (node.id === nodeId) {
          path.push(node.name)
>>>>>>> b77bb1a7
          return true
        }
        if (!aNode.canHaveChildren()) {
          continue
        }
        if (getPathRecursive(node, (aNode as PlatformNode).getTree(), path)) {
          path.unshift(aNode.name)
          return true
        }
      }
      return false
    }

    const paths: string[] = []
    getPathRecursive(node, this, paths)
    return paths
  }

  /**
   * finds a node in the tree by its id
   *
   * @param {string} nodeId - the id of the node to search
   * @return {ConfigurationsTreeNode|null} the found node, null if it was not found
   */
  getById (nodeId: string): ConfigurationsTreeNode | null {
    const getByIdRecursive = (nodeId: string, nodes: ConfigurationsTree): ConfigurationsTreeNode | null => {
      for (const node of nodes) {
        if (node.id === nodeId) {
          return node
        }
        if (!node.canHaveChildren()) {
          continue
        }
        const found = getByIdRecursive(nodeId, (node as PlatformNode).getTree())
        if (!found) {
          continue
        }
        return found
      }
      return null
    }
    return getByIdRecursive(nodeId, this)
  }

  /**
   * finds a platform node in the tree by its id
   *
   * @param {number} nodeId - the id of the node to search
   * @return {PlatformNode|null} the found node, null if it was not found
   */
  getPlatformById (platformId: number): PlatformNode | null {
    const getByIdRecursive = (platformId: number, nodes: ConfigurationsTree): PlatformNode | null => {
      for (const node of nodes) {
        if (node instanceof PlatformNode && node.unpack().id === platformId) {
          return node
        }
        if (!node.canHaveChildren()) {
          continue
        }
        const found = getByIdRecursive(platformId, (node as PlatformNode).getTree())
        if (!found) {
          continue
        }
        return found
      }
      return null
    }
    return getByIdRecursive(platformId, this)
  }

  /**
   * finds a device node in the tree by its id
   *
   * @param {number} nodeId - the id of the node to search
   * @return {DeviceNode|null} the found node, null if it was not found
   */
  getDeviceById (deviceId: number): DeviceNode | null {
    const getByIdRecursive = (deviceId: number, nodes: ConfigurationsTree): DeviceNode | null => {
      for (const node of nodes) {
        if (node instanceof DeviceNode && node.unpack().id === deviceId) {
          return node
        }
        if (!node.canHaveChildren()) {
          continue
        }
        const found = getByIdRecursive(deviceId, (node as PlatformNode).getTree())
        if (!found) {
          continue
        }
        return found
      }
      return null
    }
    return getByIdRecursive(deviceId, this)
  }

  /**
   * returns the parent of a node in the tree
   *
   * @param {ConfigurationsTreeNode} node - the node to get the parent of
   * @return {ConfigurationsTreeNode|null} the parent of the node, null if the node has not parent
   */
  getParent (node: ConfigurationsTreeNode): ConfigurationsTreeNode | null {
    const getParentRecursive = (node: ConfigurationsTreeNode, parentNode: ConfigurationsTreeNode | null, nodes: ConfigurationsTree): ConfigurationsTreeNode | null => {
      for (const aNode of nodes) {
        if (node === aNode) {
          return parentNode
        }
        if (!aNode.canHaveChildren()) {
          continue
        }
        const found = getParentRecursive(node, aNode, (aNode as PlatformNode).getTree())
        if (!found) {
          continue
        }
        return found
      }
      return null
    }
    return getParentRecursive(node, null, this)
  }
}<|MERGE_RESOLUTION|>--- conflicted
+++ resolved
@@ -166,7 +166,6 @@
   /**
    * returns the path to the node in the tree
    *
-<<<<<<< HEAD
    * @param {ConfigurationsTreeNode} node - the node to get the path for
    * @return {string[]} an array of node names
    */
@@ -175,16 +174,6 @@
       for (const aNode of nodes) {
         if (aNode === node) {
           path.push(aNode.name)
-=======
-   * @param {string} nodeId - the node to get the path for
-   * @return {string[]} an array of node names
-   */
-  getPath (nodeId: string): string[] {
-    const getPathRecursive = (nodeId: string, nodes: ConfigurationsTree, path: string[]): boolean => {
-      for (const node of nodes) {
-        if (node.id === nodeId) {
-          path.push(node.name)
->>>>>>> b77bb1a7
           return true
         }
         if (!aNode.canHaveChildren()) {
@@ -232,11 +221,11 @@
   /**
    * finds a platform node in the tree by its id
    *
-   * @param {number} nodeId - the id of the node to search
+   * @param {string} nodeId - the id of the node to search
    * @return {PlatformNode|null} the found node, null if it was not found
    */
-  getPlatformById (platformId: number): PlatformNode | null {
-    const getByIdRecursive = (platformId: number, nodes: ConfigurationsTree): PlatformNode | null => {
+  getPlatformById (platformId: string): PlatformNode | null {
+    const getByIdRecursive = (platformId: string, nodes: ConfigurationsTree): PlatformNode | null => {
       for (const node of nodes) {
         if (node instanceof PlatformNode && node.unpack().id === platformId) {
           return node
@@ -258,11 +247,11 @@
   /**
    * finds a device node in the tree by its id
    *
-   * @param {number} nodeId - the id of the node to search
+   * @param {string} nodeId - the id of the node to search
    * @return {DeviceNode|null} the found node, null if it was not found
    */
-  getDeviceById (deviceId: number): DeviceNode | null {
-    const getByIdRecursive = (deviceId: number, nodes: ConfigurationsTree): DeviceNode | null => {
+  getDeviceById (deviceId: string): DeviceNode | null {
+    const getByIdRecursive = (deviceId: string, nodes: ConfigurationsTree): DeviceNode | null => {
       for (const node of nodes) {
         if (node instanceof DeviceNode && node.unpack().id === deviceId) {
           return node
