import Contact, { IContact } from './Contact'
import { DeviceProperty } from './DeviceProperty'
import { CustomTextField, ICustomTextField } from './CustomTextField'
<<<<<<< HEAD
=======
import { Attachment, IAttachment } from './Attachment'
import { IDeviceOrPlatformSearchObject } from './IDeviceOrPlatformSearchObject'
import Status from './Status'
>>>>>>> 4106d76b
import IPathSetter from './IPathSetter'

export interface IDevice {
  id: number | null
  persistentIdentifier: string
  shortName: string
  longName: string

  statusUri: string
  statusName: string

  manufacturerUri: string
  manufacturerName: string

  model: string
  description: string
  website: string
  serialNumber: string
  inventoryNumber: string
  dualUse: boolean

  createdAt: Date | null
  modifiedAt: Date | null
  createdByUserId: number | null
  modifiedByUserId: number | null

  contacts: IContact[]
  properties: DeviceProperty[]
  customFields: ICustomTextField[]
  attachments: IAttachment[]
}

export default class Device implements IDevice, IPathSetter {
  private _id: number | null = null
  private _persistentIdentifier: string = ''
  private _shortName: string = ''
  private _longName: string = ''

  private _statusUri: string = ''
  private _statusName: string = ''

  private _manufacturerUri: string = ''
  private _manufacturerName: string = ''
  private _model: string = ''

  private _description: string = ''
  private _website: string = ''
  private _serialNumber: string = ''
  private _inventoryNumber: string = ''
  private _dualUse: boolean = false

  private _createdAt: Date | null = null
  private _modifiedAt: Date | null = null

  private _createdByUserId: number | null = null
  private _modifiedByUserId: number | null = null

  private _contacts: Contact[] = []
  private _properties: DeviceProperty[] = []
  private _customFields: CustomTextField[] = []
  private _attachments: Attachment[] = []

  // TODO: Events

  get id (): number | null {
    return this._id
  }

  set id (id: number | null) {
    this._id = id
  }

  get persistentIdentifier (): string {
    return this._persistentIdentifier
  }

  set persistentIdentifier (persistentIdentifier: string) {
    this._persistentIdentifier = persistentIdentifier
  }

  get shortName (): string {
    return this._shortName
  }

  set shortName (shortName: string) {
    this._shortName = shortName
  }

  get longName (): string {
    return this._longName
  }

  set longName (longName: string) {
    this._longName = longName
  }

  get statusUri (): string {
    return this._statusUri
  }

  set statusUri (statusUri: string) {
    this._statusUri = statusUri
  }

  get statusName (): string {
    return this._statusName
  }

  set statusName (statusName: string) {
    this._statusName = statusName
  }

  get manufacturerUri (): string {
    return this._manufacturerUri
  }

  set manufacturerUri (manufacturerUri: string) {
    this._manufacturerUri = manufacturerUri
  }

  get manufacturerName (): string {
    return this._manufacturerName
  }

  set manufacturerName (manufacturerName: string) {
    this._manufacturerName = manufacturerName
  }

  get model (): string {
    return this._model
  }

  set model (model: string) {
    this._model = model
  }

  get description (): string {
    return this._description
  }

  set description (description: string) {
    this._description = description
  }

  get website (): string {
    return this._website
  }

  set website (website: string) {
    this._website = website
  }

  get serialNumber (): string {
    return this._serialNumber
  }

  set serialNumber (serialNumber: string) {
    this._serialNumber = serialNumber
  }

  get inventoryNumber (): string {
    return this._inventoryNumber
  }

  set inventoryNumber (inventoryNumber: string) {
    this._inventoryNumber = inventoryNumber
  }

  get dualUse (): boolean {
    return this._dualUse
  }

  set dualUse (dualUse: boolean) {
    this._dualUse = dualUse
  }

  get createdAt (): Date | null {
    return this._createdAt
  }

  set createdAt (newCreatedAt: Date | null) {
    this._createdAt = newCreatedAt
  }

  get modifiedAt (): Date | null {
    return this._modifiedAt
  }

  set modifiedAt (newModifiedAt: Date | null) {
    this._modifiedAt = newModifiedAt
  }

  get createdByUserId (): number | null {
    return this._createdByUserId
  }

  set createdByUserId (newCreatedByUserId: number | null) {
    this._createdByUserId = newCreatedByUserId
  }

  get modifiedByUserId (): number | null {
    return this._modifiedByUserId
  }

  set modifiedByUserId (newModifiedByUserId: number | null) {
    this._modifiedByUserId = newModifiedByUserId
  }

  get contacts (): Contact[] {
    return this._contacts
  }

  set contacts (contacts: Contact[]) {
    this._contacts = contacts
  }

  get properties (): DeviceProperty[] {
    return this._properties
  }

  set properties (properties: DeviceProperty[]) {
    this._properties = properties
  }

  get customFields (): CustomTextField[] {
    return this._customFields
  }

  set customFields (customFields: CustomTextField[]) {
    this._customFields = customFields
  }

  get attachments (): Attachment[] {
    return this._attachments
  }

  set attachments (attachments: Attachment[]) {
    this._attachments = attachments
  }

  setPath (path: string, value: any): void {
    const pathArray = path.split('.')
    const topLevelElement = pathArray.splice(0, 1)[0]

    switch (topLevelElement) {
      case 'id':
        if (value !== null) {
          this.id = Number(value)
        } else {
          this.id = null
        }
        break
      case 'persistentIdentifier':
        this.persistentIdentifier = String(value)
        break
      case 'shortName':
        this.shortName = String(value)
        break
      case 'longName':
        this.longName = String(value)
        break
      case 'statusUri':
        this.statusUri = String(value)
        break
      case 'statusName':
        this.statusName = String(value)
        break
      case 'manufacturerUri':
        this.manufacturerUri = String(value)
        break
      case 'manufacturerName':
        this.manufacturerName = String(value)
        break
      case 'model':
        this.model = String(value)
        break
      case 'description':
        this.description = String(value)
        break
      case 'website':
        this.website = String(value)
        break
      case 'serialNumber':
        this.serialNumber = String(value)
        break
      case 'inventoryNumber':
        this.inventoryNumber = String(value)
        break
      case 'dualUse':
        this.dualUse = Boolean(value)
        break
      case 'createdAt':
        if (value !== null) {
          this.createdAt = value as Date
        } else {
          this.createdAt = null
        }
        break
      case 'modifiedAt':
        if (value !== null) {
          this.modifiedAt = value as Date
        } else {
          this.modifiedAt = null
        }
        break
      case 'createdByUserId':
        if (value !== null) {
          this.createdByUserId = Number(value)
        } else {
          this.createdByUserId = null
        }
        break
      case 'modifiedByUserId':
        if (value !== null) {
          this.modifiedByUserId = Number(value)
        } else {
          this.modifiedByUserId = null
        }
        break
      case 'contacts':
        this.contacts = value.map(Contact.createFromObject)
        break
      case 'properties':
        this.properties = value.map(DeviceProperty.createFromObject)
        break
      case 'customFields':
        this.customFields = value.map(CustomTextField.createFromObject)
        break
      case 'attachments':
        this.attachments = value.map(Attachment.createFromObject)
        break
      default:
        throw new TypeError('path ' + path + ' is not valid')
    }
  }

  static createFromObject (someObject: IDevice): Device {
    const newObject = new Device()

    newObject.id = someObject.id
    newObject.persistentIdentifier = someObject.persistentIdentifier
    newObject.shortName = someObject.shortName
    newObject.longName = someObject.longName

    newObject.statusUri = someObject.statusUri
    newObject.statusName = someObject.statusName

    newObject.manufacturerUri = someObject.manufacturerUri
    newObject.manufacturerName = someObject.manufacturerName

    newObject.model = someObject.model
    newObject.description = someObject.description
    newObject.website = someObject.website
    newObject.serialNumber = someObject.serialNumber
    newObject.inventoryNumber = someObject.inventoryNumber
    newObject.dualUse = someObject.dualUse

    newObject.createdAt = someObject.createdAt
    newObject.modifiedAt = someObject.modifiedAt
    newObject.createdByUserId = someObject.createdByUserId
    newObject.modifiedByUserId = someObject.modifiedByUserId

    newObject.contacts = someObject.contacts.map(Contact.createFromObject)
    newObject.properties = someObject.properties.map(DeviceProperty.createFromObject)
    newObject.customFields = someObject.customFields.map(CustomTextField.createFromObject)
    newObject.attachments = someObject.attachments.map(Attachment.createFromObject)

    return newObject
  }
}<|MERGE_RESOLUTION|>--- conflicted
+++ resolved
@@ -1,12 +1,8 @@
 import Contact, { IContact } from './Contact'
 import { DeviceProperty } from './DeviceProperty'
 import { CustomTextField, ICustomTextField } from './CustomTextField'
-<<<<<<< HEAD
-=======
+
 import { Attachment, IAttachment } from './Attachment'
-import { IDeviceOrPlatformSearchObject } from './IDeviceOrPlatformSearchObject'
-import Status from './Status'
->>>>>>> 4106d76b
 import IPathSetter from './IPathSetter'
 
 export interface IDevice {
