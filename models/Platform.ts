--- conflicted
+++ resolved
@@ -1,12 +1,6 @@
 import Contact, { IContact } from './Contact'
-<<<<<<< HEAD
-=======
 import { Attachment, IAttachment } from './Attachment'
 
-import { IDeviceOrPlatformSearchObject } from './IDeviceOrPlatformSearchObject'
-import PlatformType from './PlatformType'
-import Status from './Status'
->>>>>>> 4106d76b
 import IPathSetter from './IPathSetter'
 
 export interface IPlatform {
