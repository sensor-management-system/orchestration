import { PlatformOrDeviceType } from '../enums/PlatformOrDeviceType'

<<<<<<< HEAD
import Contact from './Contact'
import { Attachment } from './Attachment'
=======
import Contact, { IContact } from './Contact'
>>>>>>> d00cb8b3

import { IDeviceOrPlatformSearchObject } from './IDeviceOrPlatformSearchObject'
import PlatformType from './PlatformType'
import Status from './Status'
import IPathSetter from './IPathSetter'

export interface IPlatform {
  id: number | null

  platformTypeUri: string
  platformTypeName: string

  shortName: string
  longName: string
  description: string

  manufacturerUri: string
  manufacturerName: string

  model: string

  statusUri: string
  statusName: string

  inventoryNumber: string
  serialNumber: string
  website: string
  persistentIdentifier: string

  createdAt: Date | null
  modifiedAt: Date | null

  createdByUserId: number | null
  modifiedByUserId: number | null

  contacts: IContact[]
}

export default class Platform implements IPlatform, IPathSetter {
  private _id: number | null = null

  private _platformTypeUri: string = ''
  private _platformTypeName: string = ''

  private _shortName: string = ''
  private _longName: string = ''
  private _description: string = ''

  private _manufacturerUri: string = ''
  private _manufacturerName: string = ''

  private _model: string = ''

  private _statusUri: string = ''
  private _statusName: string = ''

  private _inventoryNumber: string = ''
  private _serialNumber: string = ''
  private _website: string = ''
  private _persistentIdentifier: string = ''
  private _createdAt: Date | null = null
  private _modifiedAt: Date | null = null

  private _createdByUserId: number | null = null
  private _modifiedByUserId: number | null = null

  private _contacts: Contact[] = []
  private _attachments: Attachment[] = []

  get id (): number | null {
    return this._id
  }

  set id (newId: number | null) {
    this._id = newId
  }

  get platformTypeUri (): string {
    return this._platformTypeUri
  }

  set platformTypeUri (newPlatformTypeUri: string) {
    this._platformTypeUri = newPlatformTypeUri
  }

  get platformTypeName (): string {
    return this._platformTypeName
  }

  set platformTypeName (newPlatformTypeName: string) {
    this._platformTypeName = newPlatformTypeName
  }

  get shortName (): string {
    return this._shortName
  }

  set shortName (newShortName: string) {
    this._shortName = newShortName
  }

  get longName (): string {
    return this._longName
  }

  set longName (newLongName: string) {
    this._longName = newLongName
  }

  get description (): string {
    return this._description
  }

  set description (newDescription: string) {
    this._description = newDescription
  }

  get manufacturerUri (): string {
    return this._manufacturerUri
  }

  set manufacturerUri (newManufacturerUri: string) {
    this._manufacturerUri = newManufacturerUri
  }

  get manufacturerName (): string {
    return this._manufacturerName
  }

  set manufacturerName (newManufacturerName: string) {
    this._manufacturerName = newManufacturerName
  }

  get model (): string {
    return this._model
  }

  set model (newModel: string) {
    this._model = newModel
  }

  get statusUri (): string {
    return this._statusUri
  }

  set statusUri (newStatusUri: string) {
    this._statusUri = newStatusUri
  }

  get statusName (): string {
    return this._statusName
  }

  set statusName (newStatusName: string) {
    this._statusName = newStatusName
  }

  get inventoryNumber (): string {
    return this._inventoryNumber
  }

  set inventoryNumber (newInventoryNumber: string) {
    this._inventoryNumber = newInventoryNumber
  }

  get serialNumber (): string {
    return this._serialNumber
  }

  set serialNumber (newSerialNumber: string) {
    this._serialNumber = newSerialNumber
  }

  get website (): string {
    return this._website
  }

  set website (newWebsite: string) {
    this._website = newWebsite
  }

  get contacts (): Contact[] {
    return this._contacts
  }

  set contacts (newContacts: Contact[]) {
    this._contacts = newContacts
  }

  get persistentIdentifier (): string {
    return this._persistentIdentifier
  }

  set persistentIdentifier (newPersistentIdentifier: string) {
    this._persistentIdentifier = newPersistentIdentifier
  }

  get createdAt (): Date | null {
    return this._createdAt
  }

  set createdAt (newCreatedAt: Date | null) {
    this._createdAt = newCreatedAt
  }

  get modifiedAt (): Date | null {
    return this._modifiedAt
  }

  set modifiedAt (newModifiedAt: Date | null) {
    this._modifiedAt = newModifiedAt
  }

  get createdByUserId (): number | null {
    return this._createdByUserId
  }

  set createdByUserId (newCreatedByUserId: number | null) {
    this._createdByUserId = newCreatedByUserId
  }

  get modifiedByUserId (): number | null {
    return this._modifiedByUserId
  }

  set modifiedByUserId (newModifiedByUserId: number | null) {
    this._modifiedByUserId = newModifiedByUserId
  }

<<<<<<< HEAD
  get attachments (): Attachment[] {
    return this._attachments
  }

  set attachments (attachments: Attachment[]) {
    this._attachments = attachments
=======
  setPath (path: string, value: any): void {
    const pathArray = path.split('.')
    const topLevelElement = pathArray.splice(0, 1)[0]

    switch (topLevelElement) {
      case 'id':
        if (value !== null) {
          this.id = Number(value)
        } else {
          this.id = null
        }
        break
      case 'platformTypeUri':
        this.platformTypeUri = String(value)
        break
      case 'platformTypeName':
        this.platformTypeName = String(value)
        break
      case 'shortName':
        this.shortName = String(value)
        break
      case 'longName':
        this.longName = String(value)
        break
      case 'description':
        this.description = String(value)
        break
      case 'manufacturerUri':
        this.manufacturerUri = String(value)
        break
      case 'manufacturerName':
        this.manufacturerName = String(value)
        break
      case 'model':
        this.model = String(value)
        break
      case 'statusUri':
        this.statusUri = String(value)
        break
      case 'statusName':
        this.statusName = String(value)
        break
      case 'inventoryNumber':
        this.inventoryNumber = String(value)
        break
      case 'serialNumber':
        this.serialNumber = String(value)
        break
      case 'website':
        this.website = String(value)
        break
      case 'persistentIdentifier':
        this.persistentIdentifier = String(value)
        break
      case 'createdAt':
        if (value !== null) {
          this.createdAt = value as Date
        } else {
          this.createdAt = null
        }
        break
      case 'modifiedAt':
        if (value !== null) {
          this.modifiedAt = value as Date
        } else {
          this.modifiedAt = null
        }
        break
      case 'createdByUserId':
        if (value !== null) {
          this.createdByUserId = Number(value)
        } else {
          this.createdByUserId = null
        }
        break
      case 'modifiedByUserId':
        if (value !== null) {
          this.modifiedByUserId = Number(value)
        } else {
          this.modifiedByUserId = null
        }
        break
      case 'contacts':
        this.contacts = value.map(Contact.createFromObject)
        break
      default:
        throw new TypeError('path ' + path + ' is not valid')
    }
>>>>>>> d00cb8b3
  }

  toSearchObject (
    platformTypeLookupByUri: Map<string, PlatformType>,
    platformStatusLookupByUri: Map<string, Status>
  ) : IDeviceOrPlatformSearchObject {
    return new PlatformSearchObjectWrapper(this, platformTypeLookupByUri, platformStatusLookupByUri)
  }

  static createEmpty (): Platform {
    return new Platform()
  }

  static createFromObject (someObject: IPlatform): Platform {
    const newObject = new Platform()

    newObject.id = someObject.id

    newObject.platformTypeUri = someObject.platformTypeUri
    newObject.platformTypeName = someObject.platformTypeName

    newObject.shortName = someObject.shortName
    newObject.longName = someObject.longName

    newObject.description = someObject.description

    newObject.manufacturerUri = someObject.manufacturerUri
    newObject.manufacturerName = someObject.manufacturerName

    newObject.model = someObject.model

    newObject.statusUri = someObject.statusUri
    newObject.statusName = someObject.statusName

    newObject.inventoryNumber = someObject.inventoryNumber
    newObject.serialNumber = someObject.serialNumber
    newObject.website = someObject.website
    newObject.persistentIdentifier = someObject.persistentIdentifier

    newObject.createdAt = someObject.createdAt
    newObject.modifiedAt = someObject.modifiedAt

    newObject.createdByUserId = someObject.createdByUserId
    newObject.modifiedByUserId = someObject.modifiedByUserId

    newObject.contacts = someObject.contacts.map(Contact.createFromObject)

    return newObject
  }
}

class PlatformSearchObjectWrapper implements IDeviceOrPlatformSearchObject {
  private platform: Platform
  private platformTypeLookupByUri: Map<string, PlatformType>
  private statusLookupByUri: Map<string, Status>

  constructor (platform: Platform, platformTypeLookupByUri: Map<string, PlatformType>, statusLookupByUri: Map<string, Status>) {
    this.platform = platform
    this.platformTypeLookupByUri = platformTypeLookupByUri
    this.statusLookupByUri = statusLookupByUri
  }

  get id () : number | null {
    return this.platform.id
  }

  get name () : string {
    return this.platform.shortName
  }

  get type () : string {
    // TODO: As we don't have the platform types
    // we can't give the exact type for the uri
    if (this.platformTypeLookupByUri.has(this.platform.platformTypeUri)) {
      const platformType: PlatformType = this.platformTypeLookupByUri.get(this.platform.platformTypeUri) as PlatformType
      return platformType.name
    }
    if (this.platform.platformTypeName) {
      return this.platform.platformTypeName
    }
    return 'Unknown type'
  }

  get searchType () : PlatformOrDeviceType {
    return PlatformOrDeviceType.PLATFORM
  }

  get project (): string {
    // TODO
    return 'No project yet'
  }

  get status () : string {
    if (this.statusLookupByUri.has(this.platform.statusUri)) {
      const platformStatus: Status = this.statusLookupByUri.get(this.platform.statusUri) as Status
      return platformStatus.name
    }
    if (this.platform.statusName) {
      return this.platform.statusName
    }
    return 'Unknown status'
  }
}<|MERGE_RESOLUTION|>--- conflicted
+++ resolved
@@ -1,11 +1,7 @@
 import { PlatformOrDeviceType } from '../enums/PlatformOrDeviceType'
 
-<<<<<<< HEAD
-import Contact from './Contact'
+import Contact, { IContact } from './Contact'
 import { Attachment } from './Attachment'
-=======
-import Contact, { IContact } from './Contact'
->>>>>>> d00cb8b3
 
 import { IDeviceOrPlatformSearchObject } from './IDeviceOrPlatformSearchObject'
 import PlatformType from './PlatformType'
@@ -235,14 +231,14 @@
     this._modifiedByUserId = newModifiedByUserId
   }
 
-<<<<<<< HEAD
   get attachments (): Attachment[] {
     return this._attachments
   }
 
   set attachments (attachments: Attachment[]) {
     this._attachments = attachments
-=======
+  }
+
   setPath (path: string, value: any): void {
     const pathArray = path.split('.')
     const topLevelElement = pathArray.splice(0, 1)[0]
@@ -331,7 +327,6 @@
       default:
         throw new TypeError('path ' + path + ' is not valid')
     }
->>>>>>> d00cb8b3
   }
 
   toSearchObject (
