--- conflicted
+++ resolved
@@ -69,15 +69,10 @@
 
 @app.after_request
 def add_header(response):
-<<<<<<< HEAD
     #response.headers['Access-Control-Allow-Origin'] = 'https://git.ufz.de'
     response.headers['Access-Control-Allow-Methods'] = 'GET,POST,PATCH,DELETE,OPTIONS,PUT,HEAD'
     response.headers['Access-Control-Allow-Origin'] = '*'
     response.headers['Access-Control-Allow-Headers'] = 'Content-Type'
-=======
-    response.headers["Access-Control-Allow-Origin"] = "https://git.ufz.de"
-    response.headers["Access-Control-Allow-Headers"] = "Content-Type"
->>>>>>> f02df674
 
     return response
 
