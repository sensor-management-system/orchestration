--- conflicted
+++ resolved
@@ -1,9 +1,4 @@
-<<<<<<< HEAD
 from flask_jwt_extended import current_user
-=======
-from flask_jwt_extended import get_jwt_identity
-from flask_rest_jsonapi.exceptions import ObjectNotFound
->>>>>>> d226893b
 
 from ..models import (
     ConfigurationAttachment,
