from flask_rest_jsonapi import ResourceDetail
from project.api.models.base_model import db
from project.api.models.platform import Platform
from project.api.schemas.platform_schema import PlatformSchema


class PlatformDetail(ResourceDetail):
    """
     provides get, patch and delete methods to retrieve details
     of an object, update an object and delete an Event
    """

    schema = PlatformSchema
    # decorators = (token_required,)
<<<<<<< HEAD
    data_layer = {'session': db.session,
                  'model': Platform,
                 }
=======
    data_layer = {
        "session": db.session,
        "model": Platform,
    }
>>>>>>> 66fb2720
<|MERGE_RESOLUTION|>--- conflicted
+++ resolved
@@ -12,13 +12,7 @@
 
     schema = PlatformSchema
     # decorators = (token_required,)
-<<<<<<< HEAD
-    data_layer = {'session': db.session,
-                  'model': Platform,
-                 }
-=======
     data_layer = {
         "session": db.session,
         "model": Platform,
-    }
->>>>>>> 66fb2720
+    }