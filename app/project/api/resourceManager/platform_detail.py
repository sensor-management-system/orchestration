--- conflicted
+++ resolved
@@ -13,11 +13,5 @@
     schema = PlatformSchema
     # decorators = (token_required,)
     data_layer = {'session': db.session,
-<<<<<<< HEAD
                   'model': Platform,
-                  # 'methods': {'before_get_object': before_get_object}
-                 }
-=======
-                  'model': Platform
-                  }
->>>>>>> f02df674
+                 }