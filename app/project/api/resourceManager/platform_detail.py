from flask_rest_jsonapi import ResourceDetail, JsonApiException
from flask_rest_jsonapi.exceptions import ObjectNotFound

from .base_resource import delete_attachments_in_minio_by_url, check_if_object_not_found
from ..helpers.errors import ConflictError
from ..models.base_model import db
from ..models.platform import Platform
from ..schemas.platform_schema import PlatformSchema
from ..token_checker import token_required


class PlatformDetail(ResourceDetail):
    """
    provides get, patch and delete methods to retrieve details
    of an object, update an object and delete an Event
    """

<<<<<<< HEAD
=======
    def before_get(self, args, kwargs):
        """Return 404 Responses if platform not found"""
        check_if_object_not_found(self._data_layer.model, kwargs)

    def before_patch(self, args, kwargs, data):
        """Add Created by user id to the data"""
        add_updated_by_id(data)

>>>>>>> d226893b
    def delete(self, *args, **kwargs):
        """
        Try to delete an object through sqlalchemy. If could not be done give a ConflictError.
        :param args: args from the resource view
        :param kwargs: kwargs from the resource view
        :return:
        """
        platform = db.session.query(Platform).filter_by(id=kwargs["id"]).first()
        if platform is None:
            raise ObjectNotFound({"pointer": ""}, "Object Not Found")
        urls = [a.url for a in platform.platform_attachments]
        try:
            super().delete(*args, **kwargs)
        except JsonApiException as e:
            raise ConflictError("Deletion failed for the platform.", str(e))

        for url in urls:
            delete_attachments_in_minio_by_url(url)

        final_result = {"meta": {"message": "Object successfully deleted"}}
        return final_result

    schema = PlatformSchema
    decorators = (token_required,)
    data_layer = {
        "session": db.session,
        "model": Platform,
    }<|MERGE_RESOLUTION|>--- conflicted
+++ resolved
@@ -1,7 +1,7 @@
 from flask_rest_jsonapi import ResourceDetail, JsonApiException
 from flask_rest_jsonapi.exceptions import ObjectNotFound
 
-from .base_resource import delete_attachments_in_minio_by_url, check_if_object_not_found
+from .base_resource import delete_attachments_in_minio_by_url
 from ..helpers.errors import ConflictError
 from ..models.base_model import db
 from ..models.platform import Platform
@@ -15,17 +15,10 @@
     of an object, update an object and delete an Event
     """
 
-<<<<<<< HEAD
-=======
     def before_get(self, args, kwargs):
         """Return 404 Responses if platform not found"""
         check_if_object_not_found(self._data_layer.model, kwargs)
 
-    def before_patch(self, args, kwargs, data):
-        """Add Created by user id to the data"""
-        add_updated_by_id(data)
-
->>>>>>> d226893b
     def delete(self, *args, **kwargs):
         """
         Try to delete an object through sqlalchemy. If could not be done give a ConflictError.
