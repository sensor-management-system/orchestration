<<<<<<< HEAD
from flask_jwt_extended import verify_jwt_in_request
from flask_rest_jsonapi import JsonApiException, ResourceDetail
from flask_rest_jsonapi.exceptions import ObjectNotFound

from .base_resource import delete_attachments_in_minio_by_url
from ..auth.permission_utils import (
    check_deletion_permission,
    is_superuser,
    is_user_in_a_group,
)
from ..helpers.errors import ConflictError, ForbiddenError
=======
from flask_rest_jsonapi import ResourceDetail, JsonApiException

from .base_resource import delete_attachments_in_minio_by_url, check_if_object_not_found
from ..helpers.errors import ConflictError
>>>>>>> d226893b
from ..models.base_model import db
from ..models.configuration import Configuration
from ..schemas.configuration_schema import ConfigurationSchema
from ..token_checker import token_required


class ConfigurationDetail(ResourceDetail):
    """
    provides get, patch and delete methods to retrieve details
    of an object, update an object and delete a Device
    """

    def before_get(self, args, kwargs):
<<<<<<< HEAD
        """Prevent not registered users form viewing internal configs."""
        config = db.session.query(Configuration).filter_by(id=kwargs["id"]).first()
        if config:
            if config.is_internal:
                verify_jwt_in_request()
=======
        """Return 404 Responses if configuration not found"""
        check_if_object_not_found(self._data_layer.model, kwargs)
>>>>>>> d226893b

    def before_patch(self, args, kwargs, data):
        """check if a user has the permission to change this configuration"""
        if not is_superuser():
            configuration = (
                db.session.query(Configuration).filter_by(id=data["id"]).one_or_none()
            )
            group_id = configuration.cfg_permission_group
            if not is_user_in_a_group([group_id]):
                raise ForbiddenError(
                    "User is not part of any group to edit this object."
                )

    def before_delete(self, args, kwargs):
        """Checks for permission"""
        check_deletion_permission(kwargs, Configuration)

    def delete(self, *args, **kwargs):
        """
        Try to delete an object through sqlalchemy. If could not be done give a ConflictError.
        :param args: args from the resource view
        :param kwargs: kwargs from the resource view
        :return:
        """
        configuration = check_if_object_not_found(Configuration, kwargs)
        urls = [a.url for a in configuration.configuration_attachments]
        try:
            super().delete(*args, **kwargs)
        except JsonApiException as e:
            raise ConflictError("Deletion failed for the configuration.", str(e))

        for url in urls:
            delete_attachments_in_minio_by_url(url)

        final_result = {"meta": {"message": "Object successfully deleted"}}
        return final_result

    schema = ConfigurationSchema
    decorators = (token_required,)
    data_layer = {
        "session": db.session,
        "model": Configuration,
    }<|MERGE_RESOLUTION|>--- conflicted
+++ resolved
@@ -1,4 +1,3 @@
-<<<<<<< HEAD
 from flask_jwt_extended import verify_jwt_in_request
 from flask_rest_jsonapi import JsonApiException, ResourceDetail
 from flask_rest_jsonapi.exceptions import ObjectNotFound
@@ -10,12 +9,6 @@
     is_user_in_a_group,
 )
 from ..helpers.errors import ConflictError, ForbiddenError
-=======
-from flask_rest_jsonapi import ResourceDetail, JsonApiException
-
-from .base_resource import delete_attachments_in_minio_by_url, check_if_object_not_found
-from ..helpers.errors import ConflictError
->>>>>>> d226893b
 from ..models.base_model import db
 from ..models.configuration import Configuration
 from ..schemas.configuration_schema import ConfigurationSchema
@@ -29,16 +22,11 @@
     """
 
     def before_get(self, args, kwargs):
-<<<<<<< HEAD
         """Prevent not registered users form viewing internal configs."""
         config = db.session.query(Configuration).filter_by(id=kwargs["id"]).first()
         if config:
             if config.is_internal:
                 verify_jwt_in_request()
-=======
-        """Return 404 Responses if configuration not found"""
-        check_if_object_not_found(self._data_layer.model, kwargs)
->>>>>>> d226893b
 
     def before_patch(self, args, kwargs, data):
         """check if a user has the permission to change this configuration"""
