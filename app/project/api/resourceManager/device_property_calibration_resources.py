--- conflicted
+++ resolved
@@ -4,6 +4,7 @@
 from flask_rest_jsonapi.exceptions import ObjectNotFound
 from sqlalchemy.orm.exc import NoResultFound
 
+from ...frj_csv_export.resource import ResourceList
 from ..models.base_model import db
 from ..models.calibration_actions import (
     DeviceCalibrationAction,
@@ -11,17 +12,11 @@
 )
 from ..models.device import Device
 from ..models.device_property import DeviceProperty
-<<<<<<< HEAD
-=======
 from ..resourceManager.base_resource import (
-    add_created_by_id,
-    add_updated_by_id,
     check_if_object_not_found,
 )
->>>>>>> d226893b
 from ..schemas.calibration_actions_schema import DevicePropertyCalibrationSchema
 from ..token_checker import token_required
-from ...frj_csv_export.resource import ResourceList
 
 
 class DevicePropertyCalibrationList(ResourceList):
@@ -88,28 +83,13 @@
     data_layer = {
         "session": db.session,
         "model": DevicePropertyCalibration,
-<<<<<<< HEAD
         "methods": {"query": query,},
-=======
-        "methods": {"before_create_object": before_create_object, "query": query,},
->>>>>>> d226893b
     }
 
 
 class DevicePropertyCalibrationDetail(ResourceDetail):
     """Detail resource for the device property calibrations (get, delete, patch)."""
 
-<<<<<<< HEAD
-=======
-    def before_get(self, args, kwargs):
-        """Return 404 Responses if DevicePropertyCalibration not found"""
-        check_if_object_not_found(self._data_layer.model, kwargs)
-
-    def before_patch(self, args, kwargs, data):
-        """Add Created by user id to the data."""
-        add_updated_by_id(data)
-
->>>>>>> d226893b
     schema = DevicePropertyCalibrationSchema
     decorators = (token_required,)
     data_layer = {
