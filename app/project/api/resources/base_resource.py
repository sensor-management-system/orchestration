<<<<<<< HEAD
"""Some methods to use in various resource classes."""

import datetime

from flask import g
=======
import datetime

from flask import current_app, g
>>>>>>> 15e22b6a
from flask_rest_jsonapi.exceptions import ObjectNotFound

from ...api import minio
from ..helpers.db import save_to_db
from ..models import (
    Configuration,
    ConfigurationAttachment,
    Contact,
    Device,
    DeviceAttachment,
    Platform,
    PlatformAttachment,
    Site,
    User,
)
from ..models.base_model import db


def add_contact_to_object(entity_with_contact_list):
    """
    Add created user to the object-contacts.

    :param entity_with_contact_list:
    :return:
    """
    user_entry = (
        db.session.query(User)
        .filter_by(id=entity_with_contact_list.created_by_id)
        .first()
    )
    contact_id = user_entry.contact_id
    contact_entry = db.session.query(Contact).filter_by(id=contact_id).first()
    contacts = entity_with_contact_list.contacts
    if contact_entry not in contacts:
        contacts.append(contact_entry)
        db.session.add(entity_with_contact_list)
        db.session.commit()
    return contact_entry


def delete_attachments_in_minio_by_url(internal_url):
    """
    Use the minio class to delete an attachment.

    :param url: attachment url.
    """
    still_in_use = False
    if internal_url:
        for model in [DeviceAttachment, PlatformAttachment, ConfigurationAttachment]:
            possible_entry = (
                db.session.query(model).filter_by(internal_url=internal_url).first()
            )
            if possible_entry:
                still_in_use = True
                break

    if not still_in_use:
        minio.remove_an_object(internal_url)


def delete_attachments_in_minio_by_related_object_id(
    related_object_class, attachment_class, object_id_intended_for_deletion
):
    """
    Delete an Attachment related to an object.

    Uses the minio class.

    :param object_id_intended_for_deletion:  object id.
    :param related_object_class: class od object the Attachment related to.
    :param attachment_class: attachment class.
    """
    related_object = (
        db.session.query(related_object_class)
        .filter_by(id=object_id_intended_for_deletion)
        .first()
    )
    attachment = (
        db.session.query(attachment_class)
        .filter_by(id=related_object.attachment_id)
        .first()
    )
    minio.remove_an_object(attachment.url)


def check_if_object_not_found(model_class, kwargs):
    """
    Check if an object is none and raise a 404.

    :param model_class:
    :param kwargs:
    :return:
    """
    object_to_be_checked = (
        db.session.query(model_class).filter_by(id=kwargs["id"]).first()
    )
    if object_to_be_checked is None:
        raise ObjectNotFound({"pointer": ""}, "Object Not Found")
    else:
        return object_to_be_checked

def set_update_description_text_and_update_by_user(obj_, msg):
    """Set the update description & user and save it to the db."""
    obj_.update_description = msg
    obj_.updated_by_id = g.user.id
    save_to_db(obj_)


def query_device_and_set_update_description_text(msg, result_id):
    """
    Get the device and add update_description text to it.

    :param msg: a text of what did change.
    :param result_id: the id of the object
    """
    device = db.session.query(Device).filter_by(id=result_id).first()
    set_update_description_text_and_update_by_user(device, msg)


def query_platform_and_set_update_description_text(msg, result_id):
    """
    Get the platform and add update_description text to it.

    :param msg: a text of what did change.
    :param result_id: the id of the object
    """
    platform = db.session.query(Platform).filter_by(id=result_id).first()
    set_update_description_text_and_update_by_user(platform, msg)


def query_configuration_and_set_update_description_text(msg, result_id):
    """
    obj_.persistent_identifier = pid.create(source_object_url)
    obj_.schema_version = current_app.config["SCHEMA_VERSION"]
    obj_.identifier_type = current_app.config["IDENTIFIER_TYPE"]
    Get the configuration and add update_description text to it.

    :param msg: a text of what did change.
    :param result_id: the id of the object
    """
    configuration = db.session.query(Configuration).filter_by(id=result_id).first()
    set_update_description_text_and_update_by_user(configuration, msg)


<<<<<<< HEAD
def query_site_and_set_update_description_text(msg, result_id):
    """Get the configuration and add udpate description text."""
    site = db.session.query(Site).filter_by(id=result_id).first()
    set_update_description_text_and_update_by_user(site, msg)


=======
>>>>>>> 15e22b6a
def add_pid(obj_, pid_string):
    """
    Add PID to an existed object.

    :param obj_: the existed object.
    :param pid_string: pid of the entity.
    """
    obj_.persistent_identifier = pid_string
    # Set the datetime and user how did ask to
    # add a pid to the entity
    obj_.updated_at = datetime.datetime.utcnow()
    obj_.updated_by = g.user

    db.session.add(obj_)
    db.session.commit()<|MERGE_RESOLUTION|>--- conflicted
+++ resolved
@@ -1,14 +1,8 @@
-<<<<<<< HEAD
 """Some methods to use in various resource classes."""
 
 import datetime
 
 from flask import g
-=======
-import datetime
-
-from flask import current_app, g
->>>>>>> 15e22b6a
 from flask_rest_jsonapi.exceptions import ObjectNotFound
 
 from ...api import minio
@@ -153,15 +147,12 @@
     set_update_description_text_and_update_by_user(configuration, msg)
 
 
-<<<<<<< HEAD
 def query_site_and_set_update_description_text(msg, result_id):
     """Get the configuration and add udpate description text."""
     site = db.session.query(Site).filter_by(id=result_id).first()
     set_update_description_text_and_update_by_user(site, msg)
 
 
-=======
->>>>>>> 15e22b6a
 def add_pid(obj_, pid_string):
     """
     Add PID to an existed object.
