--- conflicted
+++ resolved
@@ -19,15 +19,11 @@
 from ..models.device import Device
 from ..schemas.device_schema import DeviceSchema
 from ..token_checker import token_required
-<<<<<<< HEAD
 from .base_resource import (
     check_if_object_not_found,
     delete_attachments_in_minio_by_url,
     add_pid,
 )
-=======
-from .base_resource import check_if_object_not_found, delete_attachments_in_minio_by_url, add_pid
->>>>>>> 15e22b6a
 
 from ...api.auth.permission_utils import (
     get_es_query_with_permissions,
@@ -110,11 +106,7 @@
 
         save_to_db(device)
 
-<<<<<<< HEAD
-        # if current_app.config["INSTITUTE"] == "ufz":
-=======
         #if current_app.config["INSTITUTE"] == "ufz":
->>>>>>> 15e22b6a
         #    sms_frontend_url = current_app.config["SMS_FRONTEND_URL"]
         #    source_object_url = f"{sms_frontend_url}/devices/{str(device.id)}"
         #    add_pid(device, source_object_url)
@@ -158,11 +150,7 @@
             if pid_to_delete and pid.get(pid_to_delete).status_code == 200:
                 pid.delete(pid_to_delete)
 
-<<<<<<< HEAD
         urls = [a.internal_url for a in device.device_attachments if a.internal_url]
-=======
-        urls = [a.url for a in device.device_attachments]
->>>>>>> 15e22b6a
         try:
             super().delete(*args, **kwargs)
         except JsonApiException as e:
