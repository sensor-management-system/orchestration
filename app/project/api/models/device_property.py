--- conflicted
+++ resolved
@@ -25,12 +25,6 @@
     resolution = db.Column(db.Float(), nullable=True)
     resolution_unit_uri = db.Column(db.String(256), nullable=True)
     resolution_unit_name = db.Column(db.String(256), nullable=True)
-<<<<<<< HEAD
-    device_id = db.Column(db.Integer, db.ForeignKey('device.id'), nullable=False)
-    device = db.relationship(
-        Device, uselist=False, foreign_keys=[device_id]
-    )
-=======
     device_id = db.Column(db.Integer, db.ForeignKey("device.id"), nullable=False)
     device = db.relationship(Device, uselist=False, foreign_keys=[device_id])
 
@@ -49,5 +43,4 @@
             "sample_medium_uri": self.sampling_media_uri,
             "resolution_unit_name": self.resolution_unit_name,
             "resolution_unit_uri": self.resolution_unit_uri,
-        }
->>>>>>> 92fd8ed9
+        }