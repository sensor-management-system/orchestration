--- conflicted
+++ resolved
@@ -5,8 +5,6 @@
 import sqlalchemy
 from sqlalchemy.ext.declarative import declared_attr
 from sqlalchemy.sql import func
-<<<<<<< HEAD
-=======
 
 from project.api.models.base_model import db
 from project.api.search import (
@@ -16,11 +14,6 @@
     remove_from_index,
     remove_index,
 )
->>>>>>> 1e82979e
-
-from project.api.models.base_model import db
-from project.api.search import (add_to_index, create_index, query_index,
-                                remove_from_index, remove_index)
 
 
 class AuditMixin:
