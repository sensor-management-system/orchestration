--- conflicted
+++ resolved
@@ -1,16 +1,12 @@
 """Model for platforms."""
 
 from .base_model import db
-from ..models.mixin import AuditMixin, SearchableMixin, PermissionMixin
+from ..models.mixin import AuditMixin, SearchableMixin, PermissionMixin, IndirectSearchableMixin
 
 from ..es_utils import settings_with_ngrams, ElasticSearchIndexTypes
 
-<<<<<<< HEAD
-class Platform(db.Model, AuditMixin, SearchableMixin, PermissionMixin):
-=======
 
-class Platform(db.Model, AuditMixin, SearchableMixin, IndirectSearchableMixin):
->>>>>>> 2951dfc1
+class Platform(db.Model, AuditMixin, SearchableMixin, IndirectSearchableMixin,PermissionMixin):
     """Platform class."""
 
     id = db.Column(db.Integer, primary_key=True, autoincrement=True)
@@ -105,7 +101,11 @@
             "status_name": type_keyword_and_full_searchable,
             "status_uri": type_keyword,
             # Website just via text, as we won't search exactly the same website.
-<<<<<<< HEAD
+            "website": type_text_full_searchable,
+            # Inventory, serial number & pid, allow search via both text and keyword.
+            "inventory_number": type_keyword_and_full_searchable,
+            "serial_number": type_keyword_and_full_searchable,
+            "persistent_identifier": type_keyword_and_full_searchable,
             "website": {"type": "text"},
             "is_internal": {
                 "type": "boolean",
@@ -133,13 +133,6 @@
                 "type": "keyword",
                 "fields": {"text": {"type": "text"}},
             },
-=======
-            "website": type_text_full_searchable,
-            # Inventory, serial number & pid, allow search via both text and keyword.
-            "inventory_number": type_keyword_and_full_searchable,
-            "serial_number": type_keyword_and_full_searchable,
-            "persistent_identifier": type_keyword_and_full_searchable,
->>>>>>> 2951dfc1
             "attachments": {
                 "type": "nested",
                 "properties": {
