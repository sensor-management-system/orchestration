--- conflicted
+++ resolved
@@ -7,11 +7,8 @@
     contact_id = db.Column(db.Integer, db.ForeignKey("contact.id"), nullable=False)
     # uselist: To convert one-to-many into one-to-one
     contact = db.relationship("Contact", backref=db.backref("user", uselist=False))
-<<<<<<< HEAD
+    active = db.Column(db.Boolean, default=True)
     is_superuser = db.Column(db.Boolean, default=False)
-=======
-    active = db.Column(db.Boolean, default=True)
->>>>>>> 1b12df45
 
     def __str__(self):
         return "User(username='%s')" % self.subject.split("@")[0]