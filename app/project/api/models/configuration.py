"""Class and helpers for the configurations."""

import collections

from sqlalchemy.ext.hybrid import hybrid_property
from sqlalchemy.ext.mutable import MutableList
from sqlalchemy.orm import validates

from .base_model import db
from .mixin import AuditMixin, SearchableMixin
from ..helpers.errors import ConflictError

from ..es_utils import settings_with_ngrams, ElasticSearchIndexTypes

ConfigurationsTuple = collections.namedtuple(
    "ConfigurationsTuple", ["configuration_devices", "configuration_platforms"]
)


class Configuration(db.Model, AuditMixin, SearchableMixin):
    """Data model for the configurations."""

    id = db.Column(db.Integer, primary_key=True, autoincrement=True)
    start_date = db.Column(db.DateTime, nullable=True)
    end_date = db.Column(db.DateTime, nullable=True)
    location_type = db.Column(db.String(256), nullable=True)
    longitude = db.Column(db.Float(), nullable=True)
    latitude = db.Column(db.Float(), nullable=True)
    elevation = db.Column(db.Float(), nullable=True)
    project_uri = db.Column(db.String(256), nullable=True)
    project_name = db.Column(db.String(256), nullable=True)
    label = db.Column(db.String(256), nullable=True)
    status = db.Column(db.String(256), nullable=True, default="draft")

    longitude_src_device_property_id = db.Column(
        db.Integer, db.ForeignKey("device_property.id"), nullable=True
    )
    src_longitude = db.relationship(
        "DeviceProperty", uselist=False, foreign_keys=[longitude_src_device_property_id]
    )

    latitude_src_device_property_id = db.Column(
        db.Integer, db.ForeignKey("device_property.id"), nullable=True
    )
    src_latitude = db.relationship(
        "DeviceProperty", uselist=False, foreign_keys=[latitude_src_device_property_id]
    )

    elevation_src_device_property_id = db.Column(
        db.Integer, db.ForeignKey("device_property.id"), nullable=True
    )
    src_elevation = db.relationship(
        "DeviceProperty", uselist=False, foreign_keys=[elevation_src_device_property_id]
    )
    configuration_attachments = db.relationship(
        "ConfigurationAttachment", cascade="save-update, merge, delete, delete-orphan"
    )
    groups_ids = db.Column(MutableList.as_mutable(db.ARRAY(db.Integer)), nullable=True)
    is_internal = db.Column(db.Boolean, default=False)
    is_public = db.Column(db.Boolean, default=False)

    @validates("is_internal")
    def validate_internal(self, key, is_internal):
        if is_internal and bool(self.is_public):
            raise ConflictError(
                "Please make sure that this object is not public at first."
            )
        return is_internal

    @validates("is_public")
    def validate_public(self, key, is_public):

        if is_public and bool(self.is_internal):
            raise ConflictError(
                "Please make sure that this object is not internal at first."
            )
        return is_public

    @hybrid_property
    def hierarchy(self):
        """
        Return a tuple with that the hierarchy can be build.

        The tuple contains the data with the links to the used
        devices and platforms. It also includes how the
        devices and platforms are used in the configuration (offsets,
        calibration dates) and how the hiearchy is structured (
        on which device is a platform, and what are those parent
        platforms).

        With the data here a real tree can be build.
        """
        return ConfigurationsTuple(
            configuration_devices=self.configuration_devices,
            configuration_platforms=self.configuration_platforms,
        )

    @hierarchy.setter
    def hierarchy(self, value):
        new_configuration_devices = value.configuration_devices
        new_configuration_platforms = value.configuration_platforms

        current_configuration_device_by_device_id = {}

        for device_configuration in self.configuration_devices:
            current_configuration_device_by_device_id[
                device_configuration.device_id
            ] = device_configuration

        current_configuration_platform_by_platform_id = {}

        for platform_configuration in self.configuration_platforms:
            current_configuration_platform_by_platform_id[
                platform_configuration.platform_id
            ] = platform_configuration

        for new_cd in new_configuration_devices:
            device_id = new_cd.device_id
            old_configuration_device = current_configuration_device_by_device_id.get(
                device_id, None
            )
            if old_configuration_device is not None:
                new_cd.id = old_configuration_device.id
                new_cd.created_at = old_configuration_device.created_at
                new_cd.created_by = old_configuration_device.created_by
            new_cd.configuration = self

        for new_cp in new_configuration_platforms:
            platform_id = new_cp.platform_id
            old_configuration_platform = (
                current_configuration_platform_by_platform_id.get(platform_id, None)
            )
            if old_configuration_platform is not None:
                new_cp.id = old_configuration_platform.id
                new_cp.created_at = old_configuration_platform.created_at
                new_cp.created_by = old_configuration_platform.created_by
            new_cp.configuration = self

        self.configuration_devices = new_configuration_devices
        self.configuration_platforms = new_configuration_platforms

    def to_search_entry(self):
        """
        Return the configuration as dict for full text search.

        All the fields here will be searchable and can be used as
        filters in our full text search.
        """
        platforms = []
        for configuration_platform in self.configuration_platforms:
            if configuration_platform.platform is not None:
                platforms.append(configuration_platform.platform)
        devices = []
        firmware_versions = []
        for configuration_device in self.configuration_devices:
            if configuration_device.device is not None:
                devices.append(configuration_device.device)
            if configuration_device.firmware_version is not None:
                firmware_versions.append(configuration_device.firmware_version)

        # TODO: With the change for the mount & unmount Actions
        # this here must be improved.
        # Also we need to update the configurations in case that
        # we have a change in the platform or device

        return {
            "label": self.label,
            "status": self.status,
            "location_type": self.location_type,
            "project_uri": self.project_uri,
            "project_name": self.project_name,
            "platforms": [p.to_search_entry() for p in platforms],
            "devices": [d.to_search_entry() for d in devices],
            "contacts": [c.to_search_entry() for c in self.contacts],
            "firmware_versions": firmware_versions,
            "attachments": [
                a.to_search_entry() for a in self.configuration_attachments
            ],
            "generic_actions": [
                g.to_search_entry() for g in self.generic_configuration_actions
            ],
            "static_location_begin_actions": [
                s.to_search_entry()
                for s in self.configuration_static_location_begin_actions
            ],
            "static_location_end_actions": [
                s.to_search_entry()
                for s in self.configuration_static_location_end_actions
            ],
            "dynamic_location_begin_actions": [
                d.to_search_entry()
                for d in self.configuration_dynamic_location_begin_actions
            ],
            "dynamic_location_end_actions": [
                d.to_search_entry()
                for d in self.configuration_dynamic_location_end_actions
            ],
            "platform_mount_actions": [
                p.to_search_entry() for p in self.platform_mount_actions
            ],
            "device_mount_actions": [
                d.to_search_entry() for d in self.device_mount_actions
            ],
            "platform_unmount_actions": [
                p.to_search_entry() for p in self.platform_unmount_actions
            ],
            "device_unmount_actions": [
                d.to_search_entry() for d in self.device_unmount_actions
            ],
            "is_internal": self.is_internal,
            "is_public": self.is_public,
            "created_by_id": self.created_by_id,
            # start & end dates?
        }

    @staticmethod
    def get_search_index_definition():
        """
        Return the index configuration for the elasticsearch.

        Describes which fields will be searchable by some text (with stemmer, etc)
        and via keyword (raw equality checks).
        """
        from ..models.contact import Contact
        from ..models.device import Device
        from ..models.platform import Platform

        type_keyword = ElasticSearchIndexTypes.keyword()
        type_text_full_searchable = ElasticSearchIndexTypes.text_full_searchable(
            analyzer="ngram_analyzer"
        )
        type_keyword_and_full_searchable = (
            ElasticSearchIndexTypes.keyword_and_full_searchable(
                analyzer="ngram_analyzer"
            )
        )

        return {
            "aliases": {},
            "mappings": {
                "properties": {
                    # Label & project name should be filterable (keyword) & searchable (text).
<<<<<<< HEAD
                    "label": {"type": "keyword", "fields": {"text": {"type": "text"}}},
                    "status": {"type": "keyword", "fields": {"text": {"type": "text"}}},
                    "is_internal": {
                        "type": "boolean",
                    },
                    "is_public": {
                        "type": "boolean",
                    },
                    "created_by_id": {
                        "type": "integer",
                    },
                    "location_type": {
                        "type": "keyword",
                        "fields": {"text": {"type": "text"}},
                    },
                    "project_name": {
                        "type": "keyword",
                        "fields": {"text": {"type": "text"}},
                    },
=======
                    "label": type_keyword_and_full_searchable,
                    "status": type_keyword_and_full_searchable,
                    "location_type": type_keyword_and_full_searchable,
                    "project_name": type_keyword_and_full_searchable,
>>>>>>> 2951dfc1
                    # The uri just for an keyword filter.
                    "project_uri": type_keyword,
                    "platforms": {
                        "type": "nested",
                        "properties": Platform.get_search_index_properties(),
                    },
                    "devices": {
                        "type": "nested",
                        "properties": Device.get_search_index_properties(),
                    },
                    "contacts": {
                        "type": "nested",
                        "properties": Contact.get_search_index_properties(),
                    },
                    "firmware_versions": type_keyword_and_full_searchable,
                    "attachments": {
                        "type": "nested",
                        "properties": {
                            # Allow search via text & keyword
                            "label": type_keyword_and_full_searchable,
                            # But don't allow search for the very same url (unlikely to be needed).
                            "url": type_text_full_searchable,
                        },
                    },
                    "generic_actions": {
                        "type": "nested",
                        "properties": {
                            "action_type_uri": type_keyword,
                            "action_type_name": type_keyword_and_full_searchable,
                            "description": type_text_full_searchable,
                        },
                    },
                    "static_location_begin_actions": {
                        "type": "nested",
                        "properties": {
                            "description": type_text_full_searchable,
                        },
                    },
                    "static_location_end_actions": {
                        "type": "nested",
                        "properties": {
                            "description": type_text_full_searchable,
                        },
                    },
                    "dynamic_location_begin_actions": {
                        "type": "nested",
                        "properties": {
                            "description": type_text_full_searchable,
                        },
                    },
                    "dynamic_location_end_actions": {
                        "type": "nested",
                        "properties": {
                            "description": type_text_full_searchable,
                        },
                    },
                    "platform_mount_actions": {
                        "type": "nested",
                        "properties": {
                            "description": type_text_full_searchable,
                            "platform": {
                                "type": "nested",
                                "properties": Platform.get_search_index_properties(),
                            },
                        },
                    },
                    "device_mount_actions": {
                        "type": "nested",
                        "properties": {
                            "description": type_text_full_searchable,
                            "device": {
                                "type": "nested",
                                "properties": Device.get_search_index_properties(),
                            },
                        },
                    },
                    "platform_unmount_actions": {
                        "type": "nested",
                        "properties": {"description": type_text_full_searchable},
                    },
                    "device_unmount_actions": {
                        "type": "nested",
                        "properties": {"description": type_text_full_searchable},
                    },
                }
            },
            "settings": settings_with_ngrams(
                analyzer_name="ngram_analyzer",
                filter_name="ngram_filter",
                min_ngram=3,
                max_ngram=10,
                max_ngram_diff=10,
            ),
        }<|MERGE_RESOLUTION|>--- conflicted
+++ resolved
@@ -240,7 +240,6 @@
             "mappings": {
                 "properties": {
                     # Label & project name should be filterable (keyword) & searchable (text).
-<<<<<<< HEAD
                     "label": {"type": "keyword", "fields": {"text": {"type": "text"}}},
                     "status": {"type": "keyword", "fields": {"text": {"type": "text"}}},
                     "is_internal": {
@@ -260,12 +259,10 @@
                         "type": "keyword",
                         "fields": {"text": {"type": "text"}},
                     },
-=======
                     "label": type_keyword_and_full_searchable,
                     "status": type_keyword_and_full_searchable,
                     "location_type": type_keyword_and_full_searchable,
                     "project_name": type_keyword_and_full_searchable,
->>>>>>> 2951dfc1
                     # The uri just for an keyword filter.
                     "project_uri": type_keyword,
                     "platforms": {
