--- conflicted
+++ resolved
@@ -8,13 +8,7 @@
         self_view = "api.configuration_platform_detail"
         self_view_kwargs = {"id": "<id>"}
 
-<<<<<<< HEAD
-    id = fields.Integer(
-        as_string=True,
-    )
-=======
     id = fields.Integer(as_string=True)
->>>>>>> 82eac0b8
     offset_x = fields.Float()
     offset_y = fields.Float()
     offset_z = fields.Float()
