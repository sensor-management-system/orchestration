from marshmallow_jsonapi import fields
from marshmallow_jsonapi.flask import Relationship, Schema


class EventSchema(Schema):
    """
    This class create a schema for an event.
    Every attribute in the schema going to expose through the api.
    It uses library called marshmallow-jsonapi that fit
    the JSONAPI 1.0 specification and provides Flask integration.

    """

    class Meta:
        type_ = "event"
        self_view = "api.event_detail"
        self_view_kwargs = {"id": "<id>"}
        self_view_many = "api.event_list"

<<<<<<< HEAD
    id = fields.Integer(
        as_string=True,
    )
=======
    id = fields.Integer(as_string=True)
>>>>>>> 82eac0b8
    description = fields.Str(required=True)
    timestamp = fields.DateTime(required=True)
    user = Relationship(
        self_view="api.event_user",
        self_view_kwargs={"id": "<id>"},
        related_view="api.event_list",
        related_view_kwargs={"id": "<id>"},
        include_resource_linkage=True,
        schema="UserSchema",
        type_="user",
        id_field="id",
    )<|MERGE_RESOLUTION|>--- conflicted
+++ resolved
@@ -17,13 +17,7 @@
         self_view_kwargs = {"id": "<id>"}
         self_view_many = "api.event_list"
 
-<<<<<<< HEAD
-    id = fields.Integer(
-        as_string=True,
-    )
-=======
     id = fields.Integer(as_string=True)
->>>>>>> 82eac0b8
     description = fields.Str(required=True)
     timestamp = fields.DateTime(required=True)
     user = Relationship(
