--- conflicted
+++ resolved
@@ -182,16 +182,14 @@
         schema="UserSchema",
         type_="user",
         dump_only=True,
-<<<<<<< HEAD
-=======
+        dump_only=True,
     )
     generic_configuration_action_attachments = Relationship(
-        related_view="api.generic_configuration_action_attachments",
+        related_view="api.generic_configuration_action_attachment_list",
         related_view_kwargs={"id": "<id>"},
         include_resource_linkage=True,
         many=True,
         schema="GenericConfigurationActionAttachmentSchema",
         type_="generic_configuration_action_attachment",
         id_field="id",
->>>>>>> 2e9ed00f
     )