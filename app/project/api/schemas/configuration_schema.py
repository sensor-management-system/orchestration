--- conflicted
+++ resolved
@@ -81,30 +81,11 @@
         id_field="id",
     )
 
-<<<<<<< HEAD
-    configuration_platforms = Relationship(
-        attribute="configuration_platforms",
-        self_view="configuration_platforms",
-        self_view_kwargs={"id": "<id>"},
-        related_view="configuration_platform_list",
-        related_view_kwargs={"configuration_id": "<id>"},
-        many=True,
-        schema="ConfigurationPlatformSchema",
-        type_="configuration_platform",
-        id_field="id",
-    )
-    configuration_devices = Relationship(
-        attribute="configuration_devices",
-        self_view="configuration_devices",
-        self_view_kwargs={"id": "<id>"},
-        realted_view="configuration_device_list",
-=======
     configuration_devices = Relationship(
         attribute="configuration_devices",
         self_view="api.configuration_devices",
         self_view_kwargs={"id": "<id>"},
-        realted_view="api.configuration_device_list",
->>>>>>> 0a54e378
+        related_view="api.configuration_device_list",
         related_view_kwargs={"configuration_id": "<id>"},
         many=True,
         schema="ConfigurationDeviceSchema",
