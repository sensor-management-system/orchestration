from marshmallow_jsonapi import fields
from marshmallow_jsonapi.flask import Relationship, Schema

from ..schemas.contact_schema import ContactSchema
from ..schemas.device_property_schema import InnerDevicePropertySchema


class ConfigurationSchema(Schema):
    """
    This class create a schema for a configuration

    """

    class Meta:
        type_ = "configuration"
        self_view = "api.configuration_detail"
        self_view_kwargs = {"id": "<id>"}

    id = fields.Integer(as_string=True)
    start_date = fields.DateTime(allow_none=True)
    end_date = fields.DateTime(allow_none=True)
    location_type = fields.String(allow_none=True)
    longitude = fields.Float(allow_none=True)
    latitude = fields.Float(allow_none=True)
    elevation = fields.Float(allow_none=True)
    project_uri = fields.String(allow_none=True)
    project_name = fields.String(allow_none=True)
    label = fields.String(allow_none=True)
    status = fields.String(default="draft", allow_none=True)
<<<<<<< HEAD
    hierarchy = ConfigurationHierarchyField(allow_none=True)
=======
    created_by_id = fields.Str(dump_only=True)
>>>>>>> 154b9c5d
    cfg_permission_group = fields.String(required=True)
    is_private = fields.Boolean(allow_none=True)
    is_internal = fields.Boolean(allow_none=True)
    is_public = fields.Boolean(allow_none=True)
    src_longitude = Relationship(
        attribute="src_longitude",
        self_view="api.configuration_src_longitude",
        self_view_kwargs={"id": "<id>"},
        related_view="api.device_property_detail",
        related_view_kwargs={"id": "<longitude_src_device_property_id>"},
        include_resource_linkage=True,
        type_="device_property",
        schema="DevicePropertySchema",
    )

    src_latitude = Relationship(
        attribute="src_latitude",
        self_view="api.configuration_src_latitude",
        self_view_kwargs={"id": "<id>"},
        related_view="api.device_property_detail",
        related_view_kwargs={"id": "<latitude_src_device_property_id>"},
        include_resource_linkage=True,
        type_="device_property",
        schema="DevicePropertySchema",
    )

    src_elevation = Relationship(
        attribute="src_elevation",
        self_view="api.configuration_src_elevation",
        self_view_kwargs={"id": "<id>"},
        related_view="api.device_property_detail",
        related_view_kwargs={"id": "<elevation_src_device_property_id>"},
        include_resource_linkage=True,
        type_="device_property",
        schema="DevicePropertySchema",
    )

    contacts = Relationship(
        attribute="contacts",
        related_view="api.configuration_contacts",
        related_view_kwargs={"id": "<id>"},
        include_resource_linkage=True,
        many=True,
        schema="ContactSchema",
        type_="contact",
        id_field="id",
    )
    generic_configuration_actions = Relationship(
        related_view="api.configuration_generic_configuration_actions",
        related_view_kwargs={"id": "<id>"},
        include_resource_linkage=True,
        many=True,
        schema="GenericConfigurationActionSchema",
        type_="generic_configuration_action",
        id_field="id",
    )
    device_mount_actions = Relationship(
        related_view="api.configuration_device_mount_actions",
        related_view_kwargs={"id": "<id>"},
        include_resource_linkage=True,
        many=True,
        schema="DeviceMountActionSchema",
        type_="device_mount_action",
        id_field="id",
    )
    platform_mount_actions = Relationship(
        related_view="api.configuration_platform_mount_actions",
        related_view_kwargs={"id": "<id>"},
        include_resource_linkage=True,
        many=True,
        schema="PlatformMountActionSchema",
        type_="platform_mount_actions",
        id_field="id",
    )
    device_unmount_actions = Relationship(
        related_view="api.configuration_device_unmount_actions",
        related_view_kwargs={"id": "<id>"},
        include_resource_linkage=True,
        many=True,
        schema="DeviceUnmountActionSchema",
        type_="device_unmount_action",
        id_field="id",
    )
    platform_unmount_actions = Relationship(
        related_view="api.configuration_platform_unmount_actions",
        related_view_kwargs={"id": "<id>"},
        include_resource_linkage=True,
        many=True,
        schema="PlatformUnmountActionSchema",
        type_="platform_unmount_actions",
        id_field="id",
    )
    configuration_static_location_begin_actions = Relationship(
        related_view="api.configuration_configuration_static_location_begin_actions",
        related_view_kwargs={"id": "<id>"},
        include_resource_linkage=True,
        many=True,
        schema="ConfigurationStaticLocationBeginActionSchema",
        type_="configuration_static_location_begin_action",
        id_field="id",
    )
    configuration_static_location_end_actions = Relationship(
        related_view="api.configuration_configuration_static_location_end_actions",
        related_view_kwargs={"id": "<id>"},
        include_resource_linkage=True,
        many=True,
        schema="ConfigurationStaticLocationEndActionSchema",
        type_="configuration_static_location_end_action",
        id_field="id",
    )
    configuration_dynamic_location_begin_actions = Relationship(
        related_view="api.configuration_configuration_dynamic_location_begin_actions",
        related_view_kwargs={"id": "<id>"},
        include_resource_linkage=True,
        many=True,
        schema="ConfigurationDynamicLocationBeginActionSchema",
        type_="configuration_dynamic_location_begin_action",
        id_field="id",
    )
    configuration_dynamic_location_end_actions = Relationship(
        related_view="api.configuration_configuration_dynamic_location_end_actions",
        related_view_kwargs={"id": "<id>"},
        include_resource_linkage=True,
        many=True,
        schema="ConfigurationDynamicLocationEndActionSchema",
        type_="configuration_dynamic_location_end_action",
        id_field="id",
    )
    created_by = Relationship(
        self_view="api.configuration_created_user",
        self_view_kwargs={"id": "<id>"},
        related_view="api.user_detail",
        related_view_kwargs={"id": "<created_by_id>"},
        include_resource_linkage=True,
        schema="UserSchema",
        type_="user",
        dump_only=True,
    )
    updated_by = Relationship(
        self_view="api.configuration_updated_user",
        self_view_kwargs={"id": "<id>"},
        related_view="api.user_detail",
        related_view_kwargs={"id": "<updated_by_id>"},
        include_resource_linkage=True,
        schema="UserSchema",
        type_="user",
        dump_only=True,
    )

    @staticmethod
    def nested_dict_serializer(configuration):
        """serialize the object to a nested dict."""
        return ConfigurationToNestedDictSerializer().to_nested_dict(configuration)


class ConfigurationToNestedDictSerializer:
    @staticmethod
    def to_nested_dict(configuration):
        """
        Convert the configuration-object to a nested dict.
        :param configuration:
        :return:
        """
        if configuration is not None:
            return {
                "label": configuration.label,
                "status": configuration.status,
                "location_type": configuration.location_type,
                "project_uri": configuration.project_uri,
                "project_name": configuration.project_name,
                "contacts": [
                    ContactSchema().dict_serializer(c) for c in configuration.contacts
                ],
                "start_date": configuration.start_date,
                "end_date": configuration.end_date,
                "longitude": configuration.longitude,
                "src_longitude": InnerDevicePropertySchema().dict_serializer(
                    configuration.src_longitude
                ),
                "latitude": configuration.latitude,
                "src_latitude": InnerDevicePropertySchema().dict_serializer(
                    configuration.src_latitude
                ),
                "elevation": configuration.elevation,
                "src_elevation": InnerDevicePropertySchema().dict_serializer(
                    configuration.src_elevation
                ),
            }


class ConfigurationSchemaForOnlyId(Schema):
    class Meta:
        type_ = "configuration"
        self_view = "api.configuration_detail"
        self_view_kwargs = {"id": "<id>"}
        self_view_many = "api.configuration_list"

    id = fields.Integer(as_string=True)<|MERGE_RESOLUTION|>--- conflicted
+++ resolved
@@ -27,11 +27,6 @@
     project_name = fields.String(allow_none=True)
     label = fields.String(allow_none=True)
     status = fields.String(default="draft", allow_none=True)
-<<<<<<< HEAD
-    hierarchy = ConfigurationHierarchyField(allow_none=True)
-=======
-    created_by_id = fields.Str(dump_only=True)
->>>>>>> 154b9c5d
     cfg_permission_group = fields.String(required=True)
     is_private = fields.Boolean(allow_none=True)
     is_internal = fields.Boolean(allow_none=True)
