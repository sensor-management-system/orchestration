<<<<<<< HEAD
import json

import click
=======
>>>>>>> 4d0f77df
from flask import request
from flask_jwt_extended import get_current_user
from flask_jwt_extended import (
    jwt_required,
    get_jwt_identity,
    current_user,
    verify_jwt_in_request,
)
from flask_rest_jsonapi.exceptions import ObjectNotFound
from sqlalchemy import or_, and_

from ..helpers.errors import ForbiddenError
<<<<<<< HEAD
from ..models import Device, Platform
=======
from ..models import Configuration
>>>>>>> 4d0f77df
from ..models.base_model import db
from ..services.idl_services import Idl


def is_user_in_a_group(groups_to_check):
    """
    Check if the current user is in the same group
    as the object regardless if it is admin or member.

    :param groups_to_check:
    :return:
    """
    if not groups_to_check:
        return True
    current_user = get_current_user()
    idl_groups = Idl().get_all_permission_groups_for_a_user(current_user.subject)
    if not idl_groups:
        return []
    user_groups = (
        idl_groups.administrated_permission_groups
        + idl_groups.membered_permission_groups
    )
    return any(group in user_groups for group in groups_to_check)


def is_user_admin_in_a_group(groups_to_check):
    """
    check if the current user is an admin in the same group
    as the object.

    :param groups_to_check: a list of ids
    :return:
    """
    if not groups_to_check:
        return True
    current_user = get_current_user()
    idl_groups = Idl().get_all_permission_groups_for_a_user(current_user.subject)
    if not idl_groups:
        return []
    user_groups = idl_groups.administrated_permission_groups
    return any(group in user_groups for group in groups_to_check)


def is_superuser():
    """
    Check if current user is a super admin.

    :return: boolean
    """

    current_user = get_current_user()

    return current_user.is_superuser


def assert_current_user_is_owner_of_object(object_):
    """
    Checks if the current user is the owner of the given object.

    :param object_:
    :return:
    """
    current_user_id = get_current_user().id
    if current_user_id != object_.created_by_id:
        raise ForbiddenError(
            "This is a private object. You should be the owner to modify!"
        )


@jwt_required(optional=True)
def get_collection_with_permissions(model, collection, qs, view_kwargs):
    """Retrieve a collection of objects through sqlalchemy with permissions
    and take the intersection between them and requested collection.

    :param model:
    :param collection qs:
    :param dict view_kwargs: kwargs from the resource view
    :return set: list of objects
    """
    query = db.session.query(model)
    if get_jwt_identity() is None:
        query = query.filter_by(is_public=True)
    else:
        if not current_user.is_superuser:
            user_id = current_user.id
            query = query.filter(
                or_(
                    and_(model.is_private, model.created_by_id == user_id,),
                    or_(model.is_public, model.is_internal,),
                )
            )
    allowed_collection = query.all()

    return set(collection).intersection(allowed_collection)


def check_patch_permission(data, object_to_patch):
    """
    check if a user has the permission to patch an object.

    :param data:
    :param object_to_patch:
    """
    if not is_superuser():
        object_ = (
            db.session.query(object_to_patch).filter_by(id=data["id"]).one_or_none()
        )
        if object_:
            if object_.is_private:
                assert_current_user_is_owner_of_object(object_)
            else:
                group_ids = object_.group_ids
                if not is_user_in_a_group(group_ids):
                    raise ForbiddenError(
                        "User is not part of any group to edit this object."
                    )
                allow_only_admin_in_a_permission_group_to_remove_it_from_an_object(
                    group_ids
                )
        else:
            raise ObjectNotFound(f"Object with id: {data['id']} not found!")


def check_deletion_permission(kwargs, object_to_delete):
    """
    check if a user has the permission to delete an object.

    :param kwargs:
    :param object_to_delete:
    """
    if not is_superuser():
        object_ = (
            db.session.query(object_to_delete).filter_by(id=kwargs["id"]).one_or_none()
        )
        if object_to_delete == Configuration:
            group_id = (
                db.session.query(object_to_delete)
                .filter_by(id=kwargs["id"])
                .one_or_none()
                .cfg_permission_group
            )
            group_ids = [group_id] if group_id else []
        else:
            group_ids = (
                db.session.query(object_to_delete)
                .filter_by(id=kwargs["id"])
                .one_or_none()
                .group_ids
            )
        if group_ids is None:
            assert_current_user_is_owner_of_object(object_)
        if not is_user_admin_in_a_group(group_ids):
            raise ForbiddenError("User is not part of any group to delete this object.")


def set_default_permission_view_to_internal_if_not_exists_or_all_false(data):
    """
    Check if the request doesn't include permission data (is_public, is_internal, is_private) or all are False
    and if not the set it to internal by default.

    :param data: json date sent wit the request.
    """
    if not any(
        [data.get("is_private"), data.get("is_public"), data.get("is_internal")]
    ):
        data["is_internal"] = True
        data["is_public"] = False
        data["is_private"] = False


def prevent_normal_user_from_viewing_not_owned_private_object(object_):
    """
    Check if user is not the owner of a private object and if so return a ForbiddenError.

    :param object_:
    """
    verify_jwt_in_request()
    user_id = current_user.id
    if not current_user.is_superuser:
        if object_.created_by_id != user_id:
            raise ForbiddenError("User is not allowed to view object.")


def check_for_permissions(model_class, kwargs):
    """
    check if a user has the permission to view an object.

    :param model_class: class model
    :param kwargs:
    """
    object_ = db.session.query(model_class).filter_by(id=kwargs["id"]).first()
    if object_:
        if object_.is_private:
            prevent_normal_user_from_viewing_not_owned_private_object(object_)
        elif object_.is_internal:
            verify_jwt_in_request()
<<<<<<< HEAD


def check_permissions_for_related_objects(model_class, id_):
    """
    check if a user has the permission to view a related object by checking
    the object permission.

    :param id_:
    :param model_class: class model
    """
    object_ = db.session.query(model_class).filter_by(id=id_).first()
    if hasattr(object_, "device"):
        if not object_.device.is_public:
            verify_jwt_in_request()
    elif hasattr(object_, "platform"):
        if not object_.platform.is_public:
            verify_jwt_in_request()


def check_post_permission_for_related_objects(object_):
    """
    check if a user has the permission to patch a related object.

    :param object_:
    """
    data = json.loads(request.data.decode())["data"]
    if not is_superuser():
        if "device" in data["relationships"]:
            object_id = data["relationships"]["device"]["data"]["id"]
            object_ = db.session.query(Device).filter_by(id=object_id).one_or_none()

        if "platform" in data["relationships"]:
            object_id = data["relationships"]["platform"]["data"]["id"]
            object_ = db.session.query(Platform).filter_by(id=object_id).one_or_none()

        if object_.is_private:
            assert_current_user_is_owner_of_object(object_)
        else:
            group_ids = object_.group_ids
            if not is_user_in_a_group(group_ids):
                raise ForbiddenError(
                    "User is not part of any group to edit this object."
                )


def check_patch_permission_for_related_objects(data, object_to_patch):
    """
    check if a user has the permission to patch a related object.

    :param data:
    :param object_to_patch:
    """
    if not is_superuser():
        object_ = (
            db.session.query(object_to_patch).filter_by(id=data["id"]).one_or_none()
        )
        if hasattr(object_, "device"):
            related_object = object_.device
        else:
            related_object = object_.platform
        if related_object.is_private:
            assert_current_user_is_owner_of_object(object_)
        else:
            group_ids = related_object.group_ids
            if not is_user_in_a_group(group_ids):
                raise ForbiddenError(
                    "User is not part of any group to edit this object."
                )


def check_deletion_permission_for_related_objects(kwargs, object_to_delete):
    """
    check if a user has the permission to delete a related object.

    :param kwargs:
    :param object_to_delete:
    """
    if not is_superuser():
        object_ = (
            db.session.query(object_to_delete).filter_by(id=kwargs["id"]).one_or_none()
        )
        if hasattr(object_, "device"):
            related_object = object_.device
        else:
            related_object = object_.platform
        group_ids = related_object.group_ids
        if group_ids is None:
            assert_current_user_is_owner_of_object(object_)
        if not is_user_admin_in_a_group(group_ids):
            raise ForbiddenError("User is not part of any group to delete this object.")


@jwt_required(optional=True)
def get_collection_with_permissions_for_related_objects(model, collection):
    """Retrieve a collection of related objects through sqlalchemy by checking
    the object permission.

    :param model:
    :param collection:
    :return set: list of objects
    """
    query = db.session.query(model)
    if get_jwt_identity() is None:
        if hasattr(model, "device"):
            query = query.filter(model.device.has(is_public=True))
        else:
            query = query.filter(model.platform.has(is_public=True))
    else:
        if not current_user.is_superuser:
            if hasattr(model, "device"):
                query = query.filter(
                    or_(
                        model.device.has(is_public=True),
                        model.device.has(is_internal=True),
                    )
                )
            else:
                query = query.filter(
                    or_(
                        model.platform.has(is_public=True),
                        model.platform.has(is_internal=True),
                    )
                )
    allowed_collection = query.all()

    return set(collection).intersection(allowed_collection)
=======
    else:
        raise ObjectNotFound({"pointer": ""}, "Object Not Found")


def allow_only_admin_in_a_permission_group_to_remove_it_from_an_object(group_ids):
    """
    Only admin in a permission groups is allowed to perform a remove action fron the permission group list.
    This Methode will be applied before a patch request for (device, platform)

    :param group_ids: list of the permission groups_ids from database.
    """
    # An example how the json_data:
    # {
    #   "data": {
    #     "type": "device",
    #     "id": 2,
    #     "attributes": {
    #       "short_name": "internal Device with a group 6",
    #       "is_public": false,
    #       "is_private": false,
    #       "is_internal": true,
    #       "group_ids": [
    #         6
    #       ]
    #     }
    #   }
    # }
    json_data = request.get_json() or {}
    if "group_ids" in json_data["data"]["attributes"]:
        changed_group = json_data["data"]["attributes"]["group_ids"]
        if group_ids != changed_group:
            # Get permission groups_ids deleted from the original permission groups
            deleted_elements = list(set(group_ids) - set(changed_group))
            if deleted_elements:
                for element in deleted_elements:
                    if not is_user_admin_in_a_group([element]):
                        raise ForbiddenError("Not allowed to perform this action.")
>>>>>>> 4d0f77df
<|MERGE_RESOLUTION|>--- conflicted
+++ resolved
@@ -1,9 +1,7 @@
-<<<<<<< HEAD
 import json
 
 import click
-=======
->>>>>>> 4d0f77df
+from flask import request
 from flask import request
 from flask_jwt_extended import get_current_user
 from flask_jwt_extended import (
@@ -16,11 +14,7 @@
 from sqlalchemy import or_, and_
 
 from ..helpers.errors import ForbiddenError
-<<<<<<< HEAD
-from ..models import Device, Platform
-=======
-from ..models import Configuration
->>>>>>> 4d0f77df
+from ..models import Configuration,Device, Platform
 from ..models.base_model import db
 from ..services.idl_services import Idl
 
@@ -217,134 +211,6 @@
             prevent_normal_user_from_viewing_not_owned_private_object(object_)
         elif object_.is_internal:
             verify_jwt_in_request()
-<<<<<<< HEAD
-
-
-def check_permissions_for_related_objects(model_class, id_):
-    """
-    check if a user has the permission to view a related object by checking
-    the object permission.
-
-    :param id_:
-    :param model_class: class model
-    """
-    object_ = db.session.query(model_class).filter_by(id=id_).first()
-    if hasattr(object_, "device"):
-        if not object_.device.is_public:
-            verify_jwt_in_request()
-    elif hasattr(object_, "platform"):
-        if not object_.platform.is_public:
-            verify_jwt_in_request()
-
-
-def check_post_permission_for_related_objects(object_):
-    """
-    check if a user has the permission to patch a related object.
-
-    :param object_:
-    """
-    data = json.loads(request.data.decode())["data"]
-    if not is_superuser():
-        if "device" in data["relationships"]:
-            object_id = data["relationships"]["device"]["data"]["id"]
-            object_ = db.session.query(Device).filter_by(id=object_id).one_or_none()
-
-        if "platform" in data["relationships"]:
-            object_id = data["relationships"]["platform"]["data"]["id"]
-            object_ = db.session.query(Platform).filter_by(id=object_id).one_or_none()
-
-        if object_.is_private:
-            assert_current_user_is_owner_of_object(object_)
-        else:
-            group_ids = object_.group_ids
-            if not is_user_in_a_group(group_ids):
-                raise ForbiddenError(
-                    "User is not part of any group to edit this object."
-                )
-
-
-def check_patch_permission_for_related_objects(data, object_to_patch):
-    """
-    check if a user has the permission to patch a related object.
-
-    :param data:
-    :param object_to_patch:
-    """
-    if not is_superuser():
-        object_ = (
-            db.session.query(object_to_patch).filter_by(id=data["id"]).one_or_none()
-        )
-        if hasattr(object_, "device"):
-            related_object = object_.device
-        else:
-            related_object = object_.platform
-        if related_object.is_private:
-            assert_current_user_is_owner_of_object(object_)
-        else:
-            group_ids = related_object.group_ids
-            if not is_user_in_a_group(group_ids):
-                raise ForbiddenError(
-                    "User is not part of any group to edit this object."
-                )
-
-
-def check_deletion_permission_for_related_objects(kwargs, object_to_delete):
-    """
-    check if a user has the permission to delete a related object.
-
-    :param kwargs:
-    :param object_to_delete:
-    """
-    if not is_superuser():
-        object_ = (
-            db.session.query(object_to_delete).filter_by(id=kwargs["id"]).one_or_none()
-        )
-        if hasattr(object_, "device"):
-            related_object = object_.device
-        else:
-            related_object = object_.platform
-        group_ids = related_object.group_ids
-        if group_ids is None:
-            assert_current_user_is_owner_of_object(object_)
-        if not is_user_admin_in_a_group(group_ids):
-            raise ForbiddenError("User is not part of any group to delete this object.")
-
-
-@jwt_required(optional=True)
-def get_collection_with_permissions_for_related_objects(model, collection):
-    """Retrieve a collection of related objects through sqlalchemy by checking
-    the object permission.
-
-    :param model:
-    :param collection:
-    :return set: list of objects
-    """
-    query = db.session.query(model)
-    if get_jwt_identity() is None:
-        if hasattr(model, "device"):
-            query = query.filter(model.device.has(is_public=True))
-        else:
-            query = query.filter(model.platform.has(is_public=True))
-    else:
-        if not current_user.is_superuser:
-            if hasattr(model, "device"):
-                query = query.filter(
-                    or_(
-                        model.device.has(is_public=True),
-                        model.device.has(is_internal=True),
-                    )
-                )
-            else:
-                query = query.filter(
-                    or_(
-                        model.platform.has(is_public=True),
-                        model.platform.has(is_internal=True),
-                    )
-                )
-    allowed_collection = query.all()
-
-    return set(collection).intersection(allowed_collection)
-=======
     else:
         raise ObjectNotFound({"pointer": ""}, "Object Not Found")
 
@@ -382,4 +248,129 @@
                 for element in deleted_elements:
                     if not is_user_admin_in_a_group([element]):
                         raise ForbiddenError("Not allowed to perform this action.")
->>>>>>> 4d0f77df
+
+
+def check_permissions_for_related_objects(model_class, id_):
+    """
+    check if a user has the permission to view a related object by checking
+    the object permission.
+
+    :param id_:
+    :param model_class: class model
+    """
+    object_ = db.session.query(model_class).filter_by(id=id_).first()
+    if hasattr(object_, "device"):
+        if not object_.device.is_public:
+            verify_jwt_in_request()
+    elif hasattr(object_, "platform"):
+        if not object_.platform.is_public:
+            verify_jwt_in_request()
+
+
+def check_post_permission_for_related_objects(object_):
+    """
+    check if a user has the permission to patch a related object.
+
+    :param object_:
+    """
+    data = json.loads(request.data.decode())["data"]
+    if not is_superuser():
+        if "device" in data["relationships"]:
+            object_id = data["relationships"]["device"]["data"]["id"]
+            object_ = db.session.query(Device).filter_by(id=object_id).one_or_none()
+
+        if "platform" in data["relationships"]:
+            object_id = data["relationships"]["platform"]["data"]["id"]
+            object_ = db.session.query(Platform).filter_by(id=object_id).one_or_none()
+
+        if object_.is_private:
+            assert_current_user_is_owner_of_object(object_)
+        else:
+            group_ids = object_.group_ids
+            if not is_user_in_a_group(group_ids):
+                raise ForbiddenError(
+                    "User is not part of any group to edit this object."
+                )
+
+
+def check_patch_permission_for_related_objects(data, object_to_patch):
+    """
+    check if a user has the permission to patch a related object.
+
+    :param data:
+    :param object_to_patch:
+    """
+    if not is_superuser():
+        object_ = (
+            db.session.query(object_to_patch).filter_by(id=data["id"]).one_or_none()
+        )
+        if hasattr(object_, "device"):
+            related_object = object_.device
+        else:
+            related_object = object_.platform
+        if related_object.is_private:
+            assert_current_user_is_owner_of_object(object_)
+        else:
+            group_ids = related_object.group_ids
+            if not is_user_in_a_group(group_ids):
+                raise ForbiddenError(
+                    "User is not part of any group to edit this object."
+                )
+
+
+def check_deletion_permission_for_related_objects(kwargs, object_to_delete):
+    """
+    check if a user has the permission to delete a related object.
+
+    :param kwargs:
+    :param object_to_delete:
+    """
+    if not is_superuser():
+        object_ = (
+            db.session.query(object_to_delete).filter_by(id=kwargs["id"]).one_or_none()
+        )
+        if hasattr(object_, "device"):
+            related_object = object_.device
+        else:
+            related_object = object_.platform
+        group_ids = related_object.group_ids
+        if group_ids is None:
+            assert_current_user_is_owner_of_object(object_)
+        if not is_user_admin_in_a_group(group_ids):
+            raise ForbiddenError("User is not part of any group to delete this object.")
+
+
+@jwt_required(optional=True)
+def get_collection_with_permissions_for_related_objects(model, collection):
+    """Retrieve a collection of related objects through sqlalchemy by checking
+    the object permission.
+
+    :param model:
+    :param collection:
+    :return set: list of objects
+    """
+    query = db.session.query(model)
+    if get_jwt_identity() is None:
+        if hasattr(model, "device"):
+            query = query.filter(model.device.has(is_public=True))
+        else:
+            query = query.filter(model.platform.has(is_public=True))
+    else:
+        if not current_user.is_superuser:
+            if hasattr(model, "device"):
+                query = query.filter(
+                    or_(
+                        model.device.has(is_public=True),
+                        model.device.has(is_internal=True),
+                    )
+                )
+            else:
+                query = query.filter(
+                    or_(
+                        model.platform.has(is_public=True),
+                        model.platform.has(is_internal=True),
+                    )
+                )
+    allowed_collection = query.all()
+
+    return set(collection).intersection(allowed_collection)