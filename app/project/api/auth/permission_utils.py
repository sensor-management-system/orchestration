--- conflicted
+++ resolved
@@ -1,9 +1,3 @@
-<<<<<<< HEAD
-import json
-=======
-"""Utility functions to handle permissions."""
->>>>>>> 9c843aaa
-
 from flask import request
 from flask_rest_jsonapi.exceptions import ObjectNotFound
 from sqlalchemy import and_, or_
@@ -101,10 +95,6 @@
             user_id = current_user.id
             query = query.filter(
                 or_(
-<<<<<<< HEAD
-                    and_(model.is_private, model.created_by_id == user_id, ),
-                    or_(model.is_public, model.is_internal, ),
-=======
                     and_(
                         model.is_private,
                         model.created_by_id == user_id,
@@ -113,7 +103,6 @@
                         model.is_public,
                         model.is_internal,
                     ),
->>>>>>> 9c843aaa
                 )
             )
     return query
