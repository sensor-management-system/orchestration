--- conflicted
+++ resolved
@@ -1,4 +1,4 @@
-from project.api.resources import *
+from project.api.resourceManager import *
 
 from .api.ping import Ping
 from .api.resources.permission_group_resources import PermissionGroups
@@ -11,79 +11,16 @@
 
 # Platform
 api.route(
-    PlatformList, "platform_list", "/platforms", "/contacts/<int:contact_id>/platforms",
-)
-api.route(
-    PlatformDetail, "platform_detail", "/platforms/<int:id>",
-)
-<<<<<<< HEAD
-=======
-api.route(
-    PlatformRelationship,
-    "platform_contacts",
-    "/platforms/<int:id>/relationships/contacts",
-)
-api.route(
-    PlatformRelationshipReadOnly,
-    "platform_created_user",
-    "/platforms/<int:id>/relationships/created-user",
-)
-api.route(
-    PlatformRelationshipReadOnly,
-    "platform_updated_user",
-    "/platforms/<int:id>/relationships/updated-user",
-)
-api.route(
-    PlatformRelationship,
-    "platform_platform_attachments",
-    "/platforms/<int:id>/relationships/platform-attachments",
-)
-api.route(
-    PlatformRelationship,
-    "platform_generic_platform_actions",
-    "/platforms/<int:id>/relationships/generic-platform-actions",
-)
-api.route(
-    PlatformRelationship,
-    "platform_platform_mount_actions",
-    "/platforms/<int:id>/relationships/platform-mount-actions",
-)
-api.route(
-    PlatformRelationship,
-    "platform_platform_unmount_actions",
-    "/platforms/<int:id>/relationships/platform-unmount-actions",
-)
-api.route(
-    PlatformRelationship,
-    "platform_platform_software_update_actions",
-    "/platforms/<int:id>/relationships/platform-software-update-actions",
-)
-api.route(
-    PlatformRelationship,
-    "platform_configuration_platform",
-    "/platforms/<int:id>/relationships/configuration-platform",
-)
-api.route(
-    PlatformRelationship,
-    "platform_inner_configuration_platform",
-    "/platforms/<int:id>/relationships/inner-configuration-platform",
-)
-api.route(
-    PlatformRelationship,
-    "platform_inner_configuration_device",
-    "/platforms/<int:id>/relationships/inner-configuration-device",
-)
-api.route(
-    PlatformRelationship,
-    "platform_outer_platform_mount_actions",
-    "/platforms/<int:id>/relationships/outer-platform-mount-actions",
-)
-api.route(
-    PlatformRelationship,
-    "platform_outer_device_mount_actions",
-    "/platforms/<int:id>/relationships/outer-device-mount-actions",
-)
->>>>>>> 2e9ed00f
+    PlatformList,
+    "platform_list",
+    "/platforms",
+    "/contacts/<int:contact_id>/platforms",
+)
+api.route(
+    PlatformDetail,
+    "platform_detail",
+    "/platforms/<int:id>",
+)
 
 # Platform Attachment
 api.route(
@@ -111,80 +48,21 @@
 )
 # Device
 api.route(
-    DeviceList, "device_list", "/devices", "/contacts/<int:id>/devices",
-)
-api.route(
-    DeviceDetail, "device_detail", "/devices/<int:id>",
-)
-<<<<<<< HEAD
-=======
-api.route(
-    DeviceRelationship, "device_contacts", "/devices/<int:id>/relationships/contacts",
-)
-api.route(
-    DeviceRelationship, "device_events", "/devices/<int:id>/relationships/events",
-)
-api.route(
-    DeviceRelationshipReadOnly,
-    "device_created_user",
-    "/devices/<int:id>/relationships/created-user",
-)
-api.route(
-    DeviceRelationshipReadOnly,
-    "device_updated_user",
-    "/devices/<int:id>/relationships/updated-user",
-)
-api.route(
-    DeviceRelationship,
-    "device_device_attachments",
-    "/devices/<int:id>/relationships/device-attachments",
-)
-api.route(
-    DeviceRelationship,
-    "device_device_properties",
-    "/devices/<int:id>/relationships/device-properties",
-)
-api.route(
-    DeviceRelationship,
-    "device_customfields",
-    "/devices/<int:id>/relationships/customfields",
-)
-api.route(
-    DeviceRelationship,
-    "device_generic_device_actions",
-    "/devices/<int:id>/relationships/generic-device-actions",
-)
-api.route(
-    DeviceRelationship,
-    "device_device_mount_actions",
-    "/devices/<int:id>/relationships/device-mount-actions",
-)
-api.route(
-    DeviceRelationship,
-    "device_device_unmount_actions",
-    "/devices/<int:id>/relationships/device-unmount-actions",
-)
-
-api.route(
-    DeviceRelationship,
-    "device_device_calibration_actions",
-    "/devices/<int:id>/relationships/device-calibration-actions",
-)
-api.route(
-    DeviceRelationship,
-    "device_device_software_update_actions",
-    "/devices/<int:id>/relationships/device-software-update-actions",
-)
-api.route(
-    DeviceRelationship,
-    "device_configuration_device",
-    "/devices/<int:id>/relationships/configuration-device",
-)
-
->>>>>>> 2e9ed00f
+    DeviceList,
+    "device_list",
+    "/devices",
+    "/contacts/<int:id>/devices",
+)
+api.route(
+    DeviceDetail,
+    "device_detail",
+    "/devices/<int:id>",
+)
 # Device Property
 api.route(
-    DevicePropertyDetail, "device_property_detail", "/device-properties/<int:id>",
+    DevicePropertyDetail,
+    "device_property_detail",
+    "/device-properties/<int:id>",
 )
 
 api.route(
@@ -202,7 +80,9 @@
     "/devices/<int:device_id>/device-attachments",
 )
 api.route(
-    DeviceAttachmentDetail, "device_attachment_detail", "/device-attachments/<int:id>",
+    DeviceAttachmentDetail,
+    "device_attachment_detail",
+    "/device-attachments/<int:id>",
 )
 
 # CustomField
@@ -213,7 +93,9 @@
     "/devices/<int:device_id>/customfields",
 )
 api.route(
-    CustomFieldDetail, "customfield_detail", "/customfields/<int:id>",
+    CustomFieldDetail,
+    "customfield_detail",
+    "/customfields/<int:id>",
 )
 
 # Contact
@@ -225,14 +107,6 @@
     "/platforms/<int:platform_id>/contacts",
     "/configurations/<int:configuration_id>/contacts",
 )
-<<<<<<< HEAD
-=======
-api.route(ContactDetail, "contact_detail", "/contacts/<int:id>",
-          "/device-contact-roles/<int:id>/contact")
-api.route(
-    ContactRelationship, "contact_devices", "/contacts/<int:id>/relationships/devices",
-)
->>>>>>> 2e9ed00f
 api.route(
     ContactDetail,
     "contact_detail",
@@ -241,130 +115,30 @@
 )
 # User Info
 api.route(
-<<<<<<< HEAD
     UserInfo,
     "user_info",
     "/user-info",
-=======
-    ContactRelationship,
-    "contact_configurations",
-    "/contacts/<int:id>/relationships/configurations",
-)
-api.route(
-    ContactRelationshipReadOnly,
-    "contact_user",
-    "/contacts/<int:id>/relationships/user",
->>>>>>> 2e9ed00f
-)
-api.route(
-    ContactRelationship, "contact_device_roles", "/contacts/<int:id>/relationships/contact-device-roles",
-)
-api.route(
-    ContactRelationship, "contact_platform_roles", "/contacts/<int:id>/relationships/contact-platform-roles",
-)
-api.route(
-    ContactRelationship, "contact_configuration_roles", "/contacts/<int:id>/relationships/contact-configuration-roles",
 )
 # Users
 api.route(
-    UserList, "user_list", "/users", "/contacts/<int:id>/users",
+    UserList,
+    "user_list",
+    "/users",
+    "/contacts/<int:id>/users",
 )
 api.route(UserDetail, "user_detail", "/users/<int:id>")
-<<<<<<< HEAD
-=======
-api.route(
-    UserRelationship, "user_contact", "/users/<int:id>/relationships/contact",
-)
-api.route(
-    UserRelationship, "user_events", "/users/<int:id>/relationships/events",
-)
->>>>>>> 2e9ed00f
 
 # Configuration
 api.route(
-    ConfigurationList, "configuration_list", "/configurations",
-)
-api.route(
-    ConfigurationDetail, "configuration_detail", "/configurations/<int:id>",
-)
-<<<<<<< HEAD
-=======
-api.route(
-    ConfigurationRelationship,
-    "configuration_contacts",
-    "/configurations/<int:id>/relationships/contacts",
-)
-api.route(
-    ConfigurationRelationship,
-    "configuration_src_longitude",
-    "/configurations/<int:id>/relationships/src-longitude",
-)
-api.route(
-    ConfigurationRelationship,
-    "configuration_src_latitude",
-    "/configurations/<int:id>/relationships/src-latitude",
-)
-api.route(
-    ConfigurationRelationship,
-    "configuration_src_elevation",
-    "/configurations/<int:id>/relationships/src-elevation",
-)
-api.route(
-    ConfigurationRelationshipReadOnly,
-    "configuration_created_user",
-    "/configurations/<int:id>/relationships/created-user",
-)
-api.route(
-    ConfigurationRelationshipReadOnly,
-    "configuration_updated_user",
-    "/configurations/<int:id>/relationships/updated-user",
-)
-api.route(
-    ConfigurationRelationship,
-    "configuration_generic_configuration_actions",
-    "/configurations/<int:id>/relationships/generic-configuration-actions",
-)
-api.route(
-    ConfigurationRelationship,
-    "configuration_device_mount_actions",
-    "/configurations/<int:id>/relationships/device-mount-actions",
-)
-api.route(
-    ConfigurationRelationship,
-    "configuration_device_unmount_actions",
-    "/configurations/<int:id>/relationships/device-unmount-actions",
-)
-api.route(
-    ConfigurationRelationship,
-    "configuration_platform_mount_actions",
-    "/configurations/<int:id>/relationships/platform-mount-actions",
-)
-api.route(
-    ConfigurationRelationship,
-    "configuration_platform_unmount_actions",
-    "/configurations/<int:id>/relationships/platform-unmount-actions",
-)
-api.route(
-    ConfigurationRelationship,
-    "configuration_configuration_static_location_begin_actions",
-    "/configurations/<int:id>/relationships/configuration-static-location-begin-actions",
-)
-api.route(
-    ConfigurationRelationship,
-    "configuration_configuration_static_location_end_actions",
-    "/configurations/<int:id>/relationships/configuration-static-location-end-actions",
-)
-api.route(
-    ConfigurationRelationship,
-    "configuration_configuration_dynamic_location_begin_actions",
-    "/configurations/<int:id>/relationships/configuration-dynamic-location-begin-actions",
-)
-api.route(
-    ConfigurationRelationship,
-    "configuration_configuration_dynamic_location_end_actions",
-    "/configurations/<int:id>/relationships/configuration-dynamic-location-end-actions",
-)
->>>>>>> 2e9ed00f
+    ConfigurationList,
+    "configuration_list",
+    "/configurations",
+)
+api.route(
+    ConfigurationDetail,
+    "configuration_detail",
+    "/configurations/<int:id>",
+)
 # GenericDeviceAction
 api.route(
     GenericDeviceActionList,
@@ -377,39 +151,6 @@
     "generic_device_action_detail",
     "/generic-device-actions/<int:id>",
 )
-<<<<<<< HEAD
-=======
-api.route(
-    GenericDeviceActionRelationship,
-    "generic_device_action_device",
-    "/generic-device-actions/<int:id>/relationships/device",
-)
-api.route(
-    GenericDeviceActionRelationship,
-    "generic_device_action_contact",
-    "/generic-device-actions/<int:id>/relationships/contact",
-)
-api.route(
-    GenericDeviceActionRelationship,
-    "generic_device_action_attachment",
-    "/generic-device-actions/<int:id>/relationships/attachment",
-)
-api.route(
-    GenericDeviceActionRelationshipReadOnly,
-    "generic_device_action_created_user",
-    "/generic-device-actions/<int:id>/relationships/created-user",
-)
-api.route(
-    GenericDeviceActionRelationshipReadOnly,
-    "generic_device_action_updated_user",
-    "/generic-device-actions/<int:id>/relationships/updated-user",
-)
-api.route(
-    GenericDeviceActionRelationship,
-    "generic_device_action_attachments",
-    "/generic-device-actions/<int:id>/relationships/generic-device-action-attachments",
-)
->>>>>>> 2e9ed00f
 # GenericDeviceActionAttachment
 api.route(
     GenericDeviceActionAttachmentList,
@@ -433,39 +174,6 @@
     "generic_platform_action_detail",
     "/generic-platform-actions/<int:id>",
 )
-<<<<<<< HEAD
-=======
-api.route(
-    GenericPlatformActionRelationship,
-    "generic_platform_action_platform",
-    "/generic-platform-actions/<int:id>/relationships/platform",
-)
-api.route(
-    GenericPlatformActionRelationship,
-    "generic_platform_action_contact",
-    "/generic-platform-actions/<int:id>/relationships/contact",
-)
-api.route(
-    GenericPlatformActionRelationship,
-    "generic_platform_action_attachment",
-    "/generic-platform-actions/<int:id>/relationships/attachment",
-)
-api.route(
-    GenericPlatformActionRelationshipReadOnly,
-    "generic_platform_action_created_user",
-    "/generic-platform-actions/<int:id>/relationships/created-user",
-)
-api.route(
-    GenericPlatformActionRelationshipReadOnly,
-    "generic_platform_action_updated_user",
-    "/generic-platform-actions/<int:id>/relationships/updated-user",
-)
-api.route(
-    GenericPlatformActionRelationship,
-    "generic_platform_action_attachments",
-    "/generic-platform-actions/<int:id>/relationships/generic-platform-action-attachments",
-)
->>>>>>> 2e9ed00f
 # GenericPlatformActionAttachment
 api.route(
     GenericPlatformActionAttachmentList,
@@ -490,39 +198,6 @@
     "generic_configuration_action_detail",
     "/generic-configuration-actions/<int:id>",
 )
-<<<<<<< HEAD
-=======
-api.route(
-    GenericConfigurationActionRelationship,
-    "generic_configuration_action_configuration",
-    "/generic-configuration-actions/<int:id>/relationships/configuration",
-)
-api.route(
-    GenericConfigurationActionRelationship,
-    "generic_configuration_action_contact",
-    "/generic-configuration-actions/<int:id>/relationships/contact",
-)
-api.route(
-    GenericConfigurationActionRelationship,
-    "generic_configuration_action_attachment",
-    "/generic-configuration-actions/<int:id>/relationships/attachment",
-)
-api.route(
-    GenericConfigurationActionRelationshipReadOnly,
-    "generic_configuration_action_created_user",
-    "/generic-configuration-actions/<int:id>/relationships/created-user",
-)
-api.route(
-    GenericConfigurationActionRelationshipReadOnly,
-    "generic_configuration_action_updated_user",
-    "/generic-configuration-actions/<int:id>/relationships/updated-user",
-)
-api.route(
-    GenericConfigurationActionRelationship,
-    "generic_configuration_action_attachments",
-    "/generic-configuration-actions/<int:id>/relationships/generic-configuration-action-attachments",
-)
->>>>>>> 2e9ed00f
 # GenericConfigurationActionAttachment
 api.route(
     GenericConfigurationActionAttachmentList,
@@ -549,39 +224,6 @@
     "device_mount_action_detail",
     "/device-mount-actions/<int:id>",
 )
-<<<<<<< HEAD
-=======
-api.route(
-    DeviceMountActionRelationship,
-    "device_mount_action_device",
-    "/device-mount-actions/<int:id>/relationships/device",
-)
-api.route(
-    DeviceMountActionRelationship,
-    "device_mount_action_contact",
-    "/device-mount-actions/<int:id>/relationships/contact",
-)
-api.route(
-    DeviceMountActionRelationship,
-    "device_mount_action_configuration",
-    "/device-mount-actions/<int:id>/relationships/configuration",
-)
-api.route(
-    DeviceMountActionRelationship,
-    "device_mount_action_parent_platform",
-    "/device-mount-actions/<int:id>/relationships/parent-platform",
-)
-api.route(
-    DeviceMountActionRelationshipReadOnly,
-    "device_mount_action_created_user",
-    "/device-mount-actions/<int:id>/relationships/created-user",
-)
-api.route(
-    DeviceMountActionRelationshipReadOnly,
-    "device_mount_action_updated_user",
-    "/device-mount-actions/<int:id>/relationships/updated-user",
-)
->>>>>>> 2e9ed00f
 # MountPlatformAction
 api.route(
     PlatformMountActionList,
@@ -596,39 +238,6 @@
     "platform_mount_action_detail",
     "/platform-mount-actions/<int:id>",
 )
-<<<<<<< HEAD
-=======
-api.route(
-    PlatformMountActionRelationship,
-    "platform_mount_action_platform",
-    "/platform-mount-actions/<int:id>/relationships/platform",
-)
-api.route(
-    PlatformMountActionRelationship,
-    "platform_mount_action_contact",
-    "/platform-mount-actions/<int:id>/relationships/contact",
-)
-api.route(
-    PlatformMountActionRelationship,
-    "platform_mount_action_configuration",
-    "/platform-mount-actions/<int:id>/relationships/configuration",
-)
-api.route(
-    PlatformMountActionRelationship,
-    "platform_mount_action_parent_platform",
-    "/platform-mount-actions/<int:id>/relationships/parent-platform",
-)
-api.route(
-    PlatformMountActionRelationshipReadOnly,
-    "platform_mount_action_created_user",
-    "/platform-mount-actions/<int:id>/relationships/created-user",
-)
-api.route(
-    PlatformMountActionRelationshipReadOnly,
-    "platform_mount_action_updated_user",
-    "/platform-mount-actions/<int:id>/relationships/updated-user",
-)
->>>>>>> 2e9ed00f
 # DeviceUnmountAction
 api.route(
     DeviceUnmountActionList,
@@ -642,39 +251,6 @@
     "device_unmount_action_detail",
     "/device-unmount-actions/<int:id>",
 )
-<<<<<<< HEAD
-=======
-api.route(
-    DeviceUnmountActionRelationship,
-    "device_unmount_action_device",
-    "/device-unmount-actions/<int:id>/relationships/device",
-)
-api.route(
-    DeviceUnmountActionRelationship,
-    "device_unmount_action_contact",
-    "/device-unmount-actions/<int:id>/relationships/contact",
-)
-api.route(
-    DeviceUnmountActionRelationship,
-    "device_unmount_action_configuration",
-    "/device-unmount-actions/<int:id>/relationships/configuration",
-)
-api.route(
-    DeviceUnmountActionRelationship,
-    "device_unmount_action_parent_platform",
-    "/device-unmount-actions/<int:id>/relationships/parent-platform",
-)
-api.route(
-    DeviceUnmountActionRelationshipReadOnly,
-    "device_unmount_action_created_user",
-    "/device-unmount-actions/<int:id>/relationships/created-user",
-)
-api.route(
-    DeviceUnmountActionRelationshipReadOnly,
-    "device_unmount_action_updated_user",
-    "/device-unmount-actions/<int:id>/relationships/updated-user",
-)
->>>>>>> 2e9ed00f
 # UnMountPlatformAction
 api.route(
     PlatformUnmountActionList,
@@ -688,39 +264,6 @@
     "platform_unmount_action_detail",
     "/platform-unmount-actions/<int:id>",
 )
-<<<<<<< HEAD
-=======
-api.route(
-    PlatformUnmountActionRelationship,
-    "platform_unmount_action_platform",
-    "/platform-unmount-actions/<int:id>/relationships/platform",
-)
-api.route(
-    PlatformUnmountActionRelationship,
-    "platform_unmount_action_contact",
-    "/platform-unmount-actions/<int:id>/relationships/contact",
-)
-api.route(
-    PlatformUnmountActionRelationship,
-    "platform_unmount_action_configuration",
-    "/platform-unmount-actions/<int:id>/relationships/configuration",
-)
-api.route(
-    PlatformUnmountActionRelationship,
-    "platform_unmount_action_parent_platform",
-    "/platform-unmount-actions/<int:id>/relationships/parent-platform",
-)
-api.route(
-    PlatformUnmountActionRelationshipReadOnly,
-    "platform_unmount_action_created_user",
-    "/platform-unmount-actions/<int:id>/relationships/created-user",
-)
-api.route(
-    PlatformUnmountActionRelationshipReadOnly,
-    "platform_unmount_action_updated_user",
-    "/{upa_url}s/<int:id>/relationships/updated-user",
-)
->>>>>>> 2e9ed00f
 
 # DeviceCalibrationAction
 api.route(
@@ -757,34 +300,6 @@
     "device_software_update_action_detail",
     "/device-software-update-actions/<int:id>",
 )
-<<<<<<< HEAD
-=======
-api.route(
-    DeviceSoftwareUpdateActionRelationship,
-    "device_software_update_action_device",
-    "/device-software-update-actions/<int:id>/relationships/device",
-)
-api.route(
-    DeviceSoftwareUpdateActionRelationship,
-    "device_software_update_action_contact",
-    "/device-software-update-actions/<int:id>/relationships/contact",
-)
-api.route(
-    DeviceSoftwareUpdateActionRelationshipReadOnly,
-    "device_software_update_action_created_user",
-    "/device-software-update-actions/<int:id>/relationships/created-user",
-)
-api.route(
-    DeviceSoftwareUpdateActionRelationshipReadOnly,
-    "device_software_update_action_updated_user",
-    "/device-software-update-actions/<int:id>/relationships/updated-user",
-)
-api.route(
-    DeviceSoftwareUpdateActionRelationship,
-    "device_software_update_action_attachments",
-    "/device-software-update-actions/<int:id>/relationships/device-software-update-action-attachments",
-)
->>>>>>> 2e9ed00f
 
 # DeviceSoftwareUpdateActionAttachment
 api.route(
@@ -809,34 +324,6 @@
     "platform_software_update_action_detail",
     "/platform-software-update-actions/<int:id>",
 )
-<<<<<<< HEAD
-=======
-api.route(
-    PlatformSoftwareUpdateActionRelationship,
-    "platform_software_update_action_platform",
-    "/platform-software-update-actions/<int:id>/relationships/platform",
-)
-api.route(
-    PlatformSoftwareUpdateActionRelationship,
-    "platform_software_update_action_contact",
-    "/platform-software-update-actions/<int:id>/relationships/contact",
-)
-api.route(
-    PlatformSoftwareUpdateActionRelationshipReadOnly,
-    "platform_software_update_action_created_user",
-    "/platform-software-update-actions/<int:id>/relationships/created-user",
-)
-api.route(
-    PlatformSoftwareUpdateActionRelationshipReadOnly,
-    "platform_software_update_action_updated_user",
-    "/platform-software-update-actions/<int:id>/relationships/updated-user",
-)
-api.route(
-    PlatformSoftwareUpdateActionRelationship,
-    "platform_software_update_action_attachments",
-    "/platform-software-update-actions/<int:id>/relationships/platform-software-update-action-attachments",
-)
->>>>>>> 2e9ed00f
 
 # PlatformSoftwareUpdateActionAttachment
 api.route(
@@ -957,14 +444,9 @@
     "/configurations/<int:configuration_id>/configuration-contact-roles",
 )
 api.route(
-<<<<<<< HEAD
     ConfigurationRoleDetail,
     "configuration_contact_role_detail",
     "/configuration-contact-roles/<int:id>",
-=======
-    ConfigurationDynamicLocationEndActionRelationship,
-    "configuration_dynamic_location_end_action_configuration",
-    "/dynamic-location-end-actions/<int:id>/relationships/configuration",
 )
 # DeviceRoles
 api.route(
@@ -1029,5 +511,4 @@
     ConfigurationRoleRelationship,
     "configuration_contact_roles",
     "/configuration-contact-roles/<int:id>/relationships/configuration",
->>>>>>> 2e9ed00f
 )