--- conflicted
+++ resolved
@@ -1,48 +1,7 @@
 import stringcase
 
 from project.api.ping import Ping
-<<<<<<< HEAD
 from project.api.resourceManager import *
-=======
-from project.api.resourceManager import (
-    ConfigurationDetail,
-    ConfigurationDeviceDetail,
-    ConfigurationDeviceList,
-    ConfigurationDeviceRelationship,
-    ConfigurationList,
-    ConfigurationPlatformDetail,
-    ConfigurationPlatformList,
-    ConfigurationPlatformRelationship,
-    ConfigurationRelationship,
-    ContactDetail,
-    ContactList,
-    ContactRelationship,
-    CustomFieldDetail,
-    CustomFieldList,
-    CustomFieldRelationship,
-    DeviceAttachmentDetail,
-    DeviceAttachmentList,
-    DeviceAttachmentRelationship,
-    DeviceDetail,
-    DeviceList,
-    DevicePropertyDetail,
-    DevicePropertyList,
-    DevicePropertyRelationship,
-    DeviceRelationship,
-    EventDetail,
-    EventList,
-    EventRelationship,
-    PlatformAttachmentDetail,
-    PlatformAttachmentList,
-    PlatformAttachmentRelationship,
-    PlatformDetail,
-    PlatformList,
-    PlatformRelationship,
-    UserDetail,
-    UserList,
-    UserRelationship,
-)
->>>>>>> eb255ff7
 from project.frj_csv_export.api import Api
 
 api = Api()
