from project.frj_csv_export.api import Api
from project.api.ping import Ping
from project.api.resourceManager import (
    ConfigurationDetail,
    ConfigurationList,
    ConfigurationRelationship,
    ContactDetail,
    ContactList,
    ContactRelationship,
    DeviceDetail,
    DeviceList,
    DevicePropertyDetail,
    DevicePropertyList,
    DevicePropertyRelationship,
    DeviceRelationship,
    EventDetail,
    EventList,
    EventRelationship,
    PlatformDetail,
    PlatformList,
    PlatformRelationship,
    UserDetail,
    UserList,
    UserRelationship,
    ConfigurationPlatformList,
    ConfigurationDeviceList,
    ConfigurationDeviceDetail,
    ConfigurationPlatformDetail,
    ConfigurationPlatformRelationship,
    ConfigurationDeviceRelationship,
)
<<<<<<< HEAD
from project.api.resourceManager.contact_detail import ContactDetail
from project.api.resourceManager.contact_list import ContactList
from project.api.resourceManager.contact_relationship import ContactRelationship
from project.api.resourceManager.device_detail import DeviceDetail
from project.api.resourceManager.device_list import DeviceList
from project.api.resourceManager.device_relationship import DeviceRelationship
from project.api.resourceManager.configuration_device_detail import ConfigurationDeviceDetail
from project.api.resourceManager.configuration_device_list import ConfigurationDeviceList
from project.api.resourceManager.configuration_platform_detail import ConfigurationPlatformDetail
from project.api.resourceManager.configuration_platform_list import ConfigurationPlatformList
from project.api.resourceManager.event_detail import EventDetail
from project.api.resourceManager.event_list import EventList
from project.api.resourceManager.event_relationship import EventRelationship
from project.api.resourceManager.platform_detail import PlatformDetail
from project.api.resourceManager.platform_list import PlatformList
from project.api.resourceManager.platform_relationship import PlatformRelationship
from project.api.resourceManager.user_detail import UserDetail
from project.api.resourceManager.user_list import UserList
from project.api.resourceManager.user_relationship import UserRelationship
=======
>>>>>>> 0a54e378

api = Api()

api.route(Ping, "test_connection", "/ping")

# Platform
api.route(
    PlatformList,
    "platform_list",
    "/platforms",
    "/contacts/<int:contact_id>/platforms",
)
api.route(
    PlatformDetail,
    "platform_detail",
    "/platforms/<int:id>",
)
api.route(
    PlatformRelationship,
    "platform_contacts",
    "/platforms/<int:id>/relationships/contacts",
)
api.route(
    PlatformRelationship,
    "platform_created_user",
    "/platforms/<int:id>/relationships/createdUser",
)
api.route(
    PlatformRelationship,
    "platform_updated_user",
    "/platforms/<int:id>/relationships/updatedUser",
)
# Events
api.route(EventList, "event_list", "/events")
api.route(
    EventDetail,
    "event_detail",
    "/events/<int:id>",
)
api.route(
    EventRelationship,
    "event_user",
    "/events/<int:id>/relationships/user",
)

# Device
api.route(
    DeviceList,
    "device_list",
    "/devices",
    "/contacts/<int:id>/devices",
)
api.route(
    DeviceDetail,
    "device_detail",
    "/devices/<int:id>",
)
api.route(
    DeviceRelationship,
    "device_contacts",
    "/devices/<int:id>/relationships/contacts",
)
api.route(
    DeviceRelationship,
    "device_events",
    "/devices/<int:id>/relationships/events",
)
api.route(
    DeviceRelationship,
    "device_created_user",
    "/devices/<int:id>/relationships/createdUser",
)
api.route(
    DeviceRelationship,
    "device_updated_user",
    "/devices/<int:id>/relationships/updatedUser",
)

# Device Property
api.route(
    DevicePropertyDetail,
    "device_property_detail",
    "/device-properties/<int:id>",
)

api.route(DevicePropertyList, "device_property_list", "/device-properties")

api.route(
    DevicePropertyRelationship,
    "device_property_device",
    "/device-properties/<int:id>/relationships/device",
)

# Contact
api.route(
    ContactList,
    "contact_list",
    "/contacts",
    "/devices/<int:device_id>/contacts",
    "/platforms/<int:platform_id>/contacts",
)
api.route(ContactDetail, "contact_detail", "/contacts/<int:id>")
api.route(
    ContactRelationship,
    "contact_devices",
    "/contacts/<int:id>/relationships/devices",
)
api.route(
    ContactRelationship,
    "contact_platforms",
    "/contacts/<int:id>/relationships/platforms",
)
api.route(
    ContactRelationship,
    "contact_configurations",
    "/contacts/<int:id>/relationships/configurations",
)
api.route(
    ContactRelationship,
    "contact_user",
    "/contacts/<int:id>/relationships/user",
)
# Users
api.route(
    UserList,
    "user_list",
    "/users",
    "/contacts/<int:id>/users",
)
api.route(UserDetail, "user_detail", "/users/<int:id>")
api.route(
    UserRelationship,
    "user_contact",
    "/users/<int:id>/relationships/contact",
)
api.route(
    UserRelationship,
    "user_events",
    "/users/<int:id>/relationships/events",
)

<<<<<<< HEAD
    # Configuration
    api.route(
        ConfigurationList, "configuration_list", base_url + "/configurations",
    )
    api.route(
        ConfigurationDetail,
        "configuration_detail",
        base_url + "/configurations/<int:id>",
    )
    api.route(
        ConfigurationRelationship,
        "configuration_contacts",
        base_url + "/configurations/<int:id>/relationships/contacts",
    )
    api.route(
        ConfigurationRelationship,
        "configuration_platforms",
        base_url + "/configurations/<int:id>/relationships/configuration-platforms",
    )
    api.route(
        ConfigurationRelationship,
        "configuration_devices",
        base_url + "/configurations/<int:id>/relationships/configuration-devices",
    )
    api.route(
        ConfigurationRelationship,
        "configuration_src_longitude",
        base_url + "/configurations/<int:id>/relationships/src-longitude",
    )
    api.route(
        ConfigurationRelationship,
        "configuration_src_latitude",
        base_url + "/configurations/<int:id>/relationships/src-latitude",
    )
    api.route(
        ConfigurationRelationship,
        "configuration_src_elevation",
        base_url + "/configurations/<int:id>/relationships/src-elevation",
    )
    # ConfigurationPlatform
    api.route(
        ConfigurationPlatformList,
        "configuration_platform_list",
        base_url + "/configuration-platforms",
    )
    api.route(
        ConfigurationPlatformDetail,
        "configuration_platform_detail",
        base_url + "/configuration-platforms/<int:id>",
    )
    # ConfigurationDevice
    api.route(
        ConfigurationDeviceList,
        "configuration_device_list",
        base_url + "/configuration-devices",
    )
    api.route(
        ConfigurationDeviceDetail,
        "configuration_device_detail",
        base_url + "/configuration-devices/<int:id>",
    )
=======
# Configuration
api.route(
    ConfigurationList,
    "configuration_list",
    "/configurations",
)
api.route(
    ConfigurationDetail,
    "configuration_detail",
    "/configurations/<int:id>",
)
api.route(
    ConfigurationRelationship,
    "configuration_contacts",
    "/configurations/<int:id>/relationships/contacts",
)
api.route(
    ConfigurationRelationship,
    "configuration_platforms",
    "/configurations/<int:id>/relationships/configurationPlatforms",
)
api.route(
    ConfigurationRelationship,
    "configuration_devices",
    "/configurations/<int:id>/relationships/configurationDevices",
)
api.route(
    ConfigurationRelationship,
    "configuration_src_longitude",
    "/configurations/<int:id>/relationships/src-longitude",
)
api.route(
    ConfigurationRelationship,
    "configuration_src_latitude",
    "/configurations/<int:id>/relationships/src-latitude",
)
api.route(
    ConfigurationRelationship,
    "configuration_src_elevation",
    "/configurations/<int:id>/relationships/src-elevation",
)
# ConfigurationPlatform
api.route(
    ConfigurationPlatformList,
    "configuration_platform_list",
    "/configuration-platforms",
)
api.route(
    ConfigurationPlatformDetail,
    "configuration_platform_detail",
    "/configuration-platforms/<int:id>",
)
api.route(
    ConfigurationPlatformRelationship,
    "configuration_platform",
    "/configuration-platforms/<int:id>/relationships/platform",
)
# ConfigurationDevice
api.route(
    ConfigurationDeviceList,
    "configuration_device_list",
    "/configuration-devices",
)
api.route(
    ConfigurationDeviceDetail,
    "configuration_device_detail",
    "/configuration-devices/<int:id>",
)
api.route(
    ConfigurationDeviceRelationship,
    "configuration_device",
    "/configuration-devices/<int:id>/relationships/device",
)
>>>>>>> 0a54e378
<|MERGE_RESOLUTION|>--- conflicted
+++ resolved
@@ -29,28 +29,7 @@
     ConfigurationPlatformRelationship,
     ConfigurationDeviceRelationship,
 )
-<<<<<<< HEAD
-from project.api.resourceManager.contact_detail import ContactDetail
-from project.api.resourceManager.contact_list import ContactList
-from project.api.resourceManager.contact_relationship import ContactRelationship
-from project.api.resourceManager.device_detail import DeviceDetail
-from project.api.resourceManager.device_list import DeviceList
-from project.api.resourceManager.device_relationship import DeviceRelationship
-from project.api.resourceManager.configuration_device_detail import ConfigurationDeviceDetail
-from project.api.resourceManager.configuration_device_list import ConfigurationDeviceList
-from project.api.resourceManager.configuration_platform_detail import ConfigurationPlatformDetail
-from project.api.resourceManager.configuration_platform_list import ConfigurationPlatformList
-from project.api.resourceManager.event_detail import EventDetail
-from project.api.resourceManager.event_list import EventList
-from project.api.resourceManager.event_relationship import EventRelationship
-from project.api.resourceManager.platform_detail import PlatformDetail
-from project.api.resourceManager.platform_list import PlatformList
-from project.api.resourceManager.platform_relationship import PlatformRelationship
-from project.api.resourceManager.user_detail import UserDetail
-from project.api.resourceManager.user_list import UserList
-from project.api.resourceManager.user_relationship import UserRelationship
-=======
->>>>>>> 0a54e378
+
 
 api = Api()
 
@@ -192,69 +171,6 @@
     "/users/<int:id>/relationships/events",
 )
 
-<<<<<<< HEAD
-    # Configuration
-    api.route(
-        ConfigurationList, "configuration_list", base_url + "/configurations",
-    )
-    api.route(
-        ConfigurationDetail,
-        "configuration_detail",
-        base_url + "/configurations/<int:id>",
-    )
-    api.route(
-        ConfigurationRelationship,
-        "configuration_contacts",
-        base_url + "/configurations/<int:id>/relationships/contacts",
-    )
-    api.route(
-        ConfigurationRelationship,
-        "configuration_platforms",
-        base_url + "/configurations/<int:id>/relationships/configuration-platforms",
-    )
-    api.route(
-        ConfigurationRelationship,
-        "configuration_devices",
-        base_url + "/configurations/<int:id>/relationships/configuration-devices",
-    )
-    api.route(
-        ConfigurationRelationship,
-        "configuration_src_longitude",
-        base_url + "/configurations/<int:id>/relationships/src-longitude",
-    )
-    api.route(
-        ConfigurationRelationship,
-        "configuration_src_latitude",
-        base_url + "/configurations/<int:id>/relationships/src-latitude",
-    )
-    api.route(
-        ConfigurationRelationship,
-        "configuration_src_elevation",
-        base_url + "/configurations/<int:id>/relationships/src-elevation",
-    )
-    # ConfigurationPlatform
-    api.route(
-        ConfigurationPlatformList,
-        "configuration_platform_list",
-        base_url + "/configuration-platforms",
-    )
-    api.route(
-        ConfigurationPlatformDetail,
-        "configuration_platform_detail",
-        base_url + "/configuration-platforms/<int:id>",
-    )
-    # ConfigurationDevice
-    api.route(
-        ConfigurationDeviceList,
-        "configuration_device_list",
-        base_url + "/configuration-devices",
-    )
-    api.route(
-        ConfigurationDeviceDetail,
-        "configuration_device_detail",
-        base_url + "/configuration-devices/<int:id>",
-    )
-=======
 # Configuration
 api.route(
     ConfigurationList,
@@ -327,5 +243,4 @@
     ConfigurationDeviceRelationship,
     "configuration_device",
     "/configuration-devices/<int:id>/relationships/device",
-)
->>>>>>> 0a54e378
+)