--- conflicted
+++ resolved
@@ -3,14 +3,10 @@
 """This module contains the logic of resource management
 Modifications: Adopted form Custom content negotiation #171 ( miLibris /
 flask-rest-jsonapi ) """
-import inspect
 
 import pandas as pd
 from cherrypicker import CherryPicker
 from flask import request, url_for
-from flask.views import MethodViewType
-from flask_rest_jsonapi.data_layers.alchemy import SqlalchemyDataLayer
-from flask_rest_jsonapi.data_layers.base import BaseDataLayer
 from flask_rest_jsonapi.decorators import (
     check_method_requirements,
     jsonapi_exception_formatter,
@@ -29,42 +25,6 @@
 from .exceptions import InvalidAcceptType
 
 
-<<<<<<< HEAD
-class ResourceMetaWithoutHeaderCheck(ResourceMetaBase):
-    """Meta class to initilize the data layer and decorators of a resource"""
-
-    def __new__(cls, name, bases, d):
-        """Constructor of a resource class"""
-        rv = super(ResourceMetaWithoutHeaderCheck, cls).__new__(cls, name, bases, d)
-        if "data_layer" in d:
-            if not isinstance(d["data_layer"], dict):
-                raise Exception(
-                    "You must provide a data layer information as dict in {}".format(
-                        cls.__name__
-                    )
-                )
-
-            if d["data_layer"].get(
-                "class"
-            ) is not None and BaseDataLayer not in inspect.getmro(
-                d["data_layer"]["class"]
-            ):
-                raise Exception(
-                    "You must provide a data layer class inherited from BaseDataLayer in {}".format(
-                        cls.__name__
-                    )
-                )
-
-            data_layer_cls = d["data_layer"].get("class", SqlalchemyDataLayer)
-            data_layer_kwargs = d["data_layer"]
-            rv._data_layer = data_layer_cls(data_layer_kwargs)
-
-        rv.decorators = ()
-        if "decorators" in d:
-            rv.decorators += d["decorators"]
-
-        return rv
-=======
 def transform_to_series(objects, schema):
     """
     Convert list of dictionaries to a pandas DataFrame and returns a flat CSV file.
@@ -84,7 +44,6 @@
     # to a pandas DataFrame, and in addition can also handle nested dictionaries.
     df = pd.json_normalize(list_of_flat_dicts)
     return df
->>>>>>> d40a621c
 
 
 class Resource(ResourceBase):
@@ -146,7 +105,7 @@
         return renderer(response)
 
 
-class ResourceList(with_metaclass(ResourceMetaWithoutHeaderCheck, Resource)):
+class ResourceList(with_metaclass(ResourceMetaBase, Resource)):
     """Base class of a resource list manager"""
 
     @check_method_requirements
