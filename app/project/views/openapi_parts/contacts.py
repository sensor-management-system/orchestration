# SPDX-FileCopyrightText: 2023
# - Nils Brinckmann <nils.brinckmann@gfz-potsdam.de>
# - Helmholtz Centre Potsdam - GFZ German Research Centre for Geosciences (GFZ, https://www.gfz-potsdam.de)
#
# SPDX-License-Identifier: HEESIL-1.0

"""Extenrla openapi spec file for the contacts."""

paths = {
    "/contacts": {
        "get": {
            "tags": ["Contacts"],
            "parameters": [
                {"$ref": "#/components/parameters/page_size"},
                {"$ref": "#/components/parameters/sort"},
                {"$ref": "#/components/parameters/website"},
                {"$ref": "#/components/parameters/id"},
                {"$ref": "#/components/parameters/given_name"},
                {"$ref": "#/components/parameters/family_name"},
                {"$ref": "#/components/parameters/email"},
                {
                    "name": "filter[organization]",
                    "in": "query",
                    "required": False,
                    "description": "Filter the contacts by organization name.",
                    "schema": {
                        "type": "string",
                        "format": "string",
                        "default": "",
                    },
                },
                {
                    "name": "filter[orcid]",
                    "in": "query",
                    "required": False,
                    "description": "Filter the contacts by orcid.",
                    "schema": {
                        "type": "string",
                        "format": "string",
                        "default": "",
                    },
                },
                {"$ref": "#/components/parameters/filter"},
            ],
            "responses": {"200": {"$ref": "#/components/responses/Contact_coll"}},
            "description": "Retrieve Contact from contact",
            "operationId": "RetrieveacollectionofContactobjects_0",
        },
        "post": {
            "tags": ["Contacts"],
            "requestBody": {"$ref": "#/components/requestBodies/Contact_post"},
            "responses": {"201": {"$ref": "#/components/responses/Contact_inst"}},
            "operationId": "CreateContact_0",
            "parameters": [],
        },
    },
    "/contacts/{contact_id}": {
        "get": {
            "tags": ["Contacts"],
            "parameters": [
                {"$ref": "#/components/parameters/contact_id"},
                {"$ref": "#/components/parameters/include"},
            ],
            "responses": {"200": {"$ref": "#/components/responses/Contact_inst"}},
            "description": "Retrieve Contact from contact",
            "operationId": "RetrieveContactinstance_0",
        },
        "patch": {
            "tags": ["Contacts"],
            "parameters": [{"$ref": "#/components/parameters/contact_id"}],
            "requestBody": {
                "content": {
                    "application/vnd.api+json": {
                        "schema": {"$ref": "#/components/schemas/Contact"}
                    }
                },
                "description": "Contact attributes",
                "required": True,
            },
            "responses": {
                "200": {
                    "$ref": "#/components/responses/Contact_inst",
                }
            },
            "description": "Update Contact attributes",
            "operationId": "UpdateContact_0",
        },
        "delete": {
            "tags": ["Contacts"],
            "parameters": [{"$ref": "#/components/parameters/contact_id"}],
            "responses": {"200": {"$ref": "#/components/responses/object_deleted"}},
            "operationId": "DeleteContactfromcontact_5",
        },
    },
}

components = {
    "schemas": {
        "Contact": {
            "properties": {
                "data": {
                    "type": "object",
                    "properties": {
                        "attributes": {
                            "type": "object",
                            "properties": {
                                "given_name": {"type": "string"},
                                "family_name": {"type": "string"},
                                "website": {"type": "string", "format": "url"},
                                "email": {"type": "string", "format": "email"},
                                "organization": {"type": "string"},
                                "orcid": {"type": "string"},
                            },
                        },
                        "id": {"type": "string"},
                        "type": {"type": "string"},
                    },
                    "example": {
                        "attributes": {
                            "given_name": "",
                            "family_name": "",
                            "website": "",
                            "email": "",
                            "organization": "",
                            "orcid": "1234-1234-1234-1234",
                        },
                        "type": "contact",
                        "id": "0",
                    },
                }
            },
            "description": "Contact Schema;",
        },
    },
    "requestBodies": {
        "Contact_post": {
            "content": {
                "application/vnd.api+json": {
                    "schema": {
                        "properties": {
                            "data": {
                                "type": "object",
                                "properties": {
                                    "attributes": {
                                        "type": "object",
                                        "properties": {
                                            "given_name": {"type": "string"},
                                            "family_name": {"type": "string"},
                                            "website": {
                                                "type": "string",
                                                "format": "url",
                                            },
                                            "email": {
                                                "type": "string",
                                                "format": "email",
                                            },
                                            "organization": {"type": "string"},
                                            "orcid": {"type": "string"},
                                        },
                                    },
                                    "type": {"type": "string"},
                                },
                                "example": {
                                    "attributes": {
                                        "given_name": "",
                                        "family_name": "",
                                        "website": "",
                                        "email": "",
                                        "organization": "",
                                        "orcid": "1234-1234-1234-1234",
                                    },
                                    "type": "contact",
                                },
                            }
                        },
                    }
                }
            },
            "description": "Contact",
        },
    },
    "responses": {
        "Contact_coll": {
<<<<<<< HEAD
            "description": "List of contacts.",
=======
>>>>>>> 793ead69
            "content": {
                "application/vnd.api+json": {
                    "schema": {
                        "properties": {
                            "data": {
                                "example": [
                                    {
                                        "attributes": {
                                            "given_name": "",
                                            "family_name": "",
                                            "website": "",
                                            "email": "",
                                            "active": True,
                                            "organization": "",
                                            "orcid": "1234-1234-1234-1234",
                                        },
                                        "type": "contact",
                                        "id": "0",
                                        "relationships": {
                                            "user": {
                                                "data": [],
                                                "links": {"self": None},
                                            }
                                        },
                                    }
                                ],
                            }
                        }
                    }
                }
<<<<<<< HEAD
            },
        },
        "Contact_inst": {
            "description": "Single contact instance",
=======
            }
        },
        "Contact_inst": {
>>>>>>> 793ead69
            "content": {
                "application/vnd.api+json": {
                    "schema": {
                        "properties": {
                            "data": {
                                "example": {
                                    "attributes": {
                                        "given_name": "",
                                        "family_name": "",
                                        "website": "",
                                        "email": "",
                                        "active": True,
                                        "organization": "",
                                        "orcid": "1234-1234-1234-1234",
                                    },
                                    "type": "contact",
                                    "id": "0",
                                    "relationships": {
                                        "user": {"data": [], "links": {"self": None}}
                                    },
                                },
                                "type": "object",
                            }
                        },
                        "description": "Contact get;",
                    }
                }
            },
            "description": "Contact",
        },
    },
    "parameters": {
        "contact_id": {
            "name": "contact_id",
            "in": "path",
            "required": True,
            "schema": {"type": "string"},
        },
    },
}<|MERGE_RESOLUTION|>--- conflicted
+++ resolved
@@ -181,10 +181,7 @@
     },
     "responses": {
         "Contact_coll": {
-<<<<<<< HEAD
             "description": "List of contacts.",
-=======
->>>>>>> 793ead69
             "content": {
                 "application/vnd.api+json": {
                     "schema": {
@@ -215,16 +212,10 @@
                         }
                     }
                 }
-<<<<<<< HEAD
             },
         },
         "Contact_inst": {
             "description": "Single contact instance",
-=======
-            }
-        },
-        "Contact_inst": {
->>>>>>> 793ead69
             "content": {
                 "application/vnd.api+json": {
                     "schema": {
@@ -253,7 +244,6 @@
                     }
                 }
             },
-            "description": "Contact",
         },
     },
     "parameters": {
