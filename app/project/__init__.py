--- conflicted
+++ resolved
@@ -4,19 +4,11 @@
 from flask import Blueprint, Flask
 from flask_cors import CORS
 from flask_migrate import Migrate
-<<<<<<< HEAD
-from project.api.models.base_model import db
-from project.api.token_checker import jwt
-from project.urls import api
-from project.frj_csv_export.render_csv import render_csv
-=======
 
 from .api.models.base_model import db
 from .api.token_checker import jwt
 from .urls import api
->>>>>>> d40a621c
-
-from project.api import minio
+from .api import minio
 
 migrate = Migrate()
 base_url = os.getenv("URL_PREFIX", "/rdm/svm-api/v1")
@@ -29,21 +21,22 @@
     # init the app
     app = Flask(__name__)
 
+    # enable CORS
+    # get space separated list from environment var
+    origins_raw = os.getenv("HTTP_ORIGINS", None)
+    if origins_raw:
+        # create a list of origins
+        origins = origins_raw.split()
+        # initialize cors with list of allowed origins
+        CORS(app, origins=origins)
+
     # set config
     app_settings = os.getenv("APP_SETTINGS")
     app.config.from_object(app_settings)
 
     # instantiate the db
     db.init_app(app)
-<<<<<<< HEAD
-    api.init_app(
-        app,
-        Blueprint("api", __name__, url_prefix=base_url),
-        response_renderers={"text/csv": render_csv},
-    )
-=======
     api.init_app(app, Blueprint("api", __name__, url_prefix=base_url))
->>>>>>> d40a621c
     migrate.init_app(app, db)
     jwt.init_app(app)
 
@@ -61,8 +54,8 @@
         else None
     )
 
-    # enable CORS
-    # initialize cors with list of allowed origins
-    CORS(app, origins=app.config["HTTP_ORIGINS"])
+    # test to ensure the proper config was loaded
+    # import sys
+    # print(app.config, file=sys.stderr)
 
     return app