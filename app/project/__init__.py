from elasticsearch import Elasticsearch
from flask import Blueprint, Flask
from flask_cors import CORS
from flask_migrate import Migrate
from healthcheck import HealthCheck

from .api import minio
from .api.helpers.docs import docs_routes
from .api.helpers.health_checks import health_check_elastic_search, health_check_db, \
    health_check_migrations, health_check_minio

from .api.models.base_model import db
<<<<<<< HEAD
from .api.auth.permission_manager import permission_manager
from .api.token_checker import jwt
=======
from .api.auth.flask_openidconnect import open_id_connect
>>>>>>> 7a00d676
from .api.upload_files import upload_routes
from .config import env
from .urls import api

migrate = Migrate()
base_url = env("URL_PREFIX", "/rdm/svm-api/v1")
static_url_path = env("STATIC_URL", "/static/backend")
health = HealthCheck()


def create_app():
    """Return an application
    set up the application in a function
    """
    # init the app
    app = Flask(__name__, template_folder='../templates', static_folder='static',
                static_url_path=static_url_path)

    # enable CORS
    # get space separated list from environment var
    origins_raw = env("HTTP_ORIGINS", None)
    if origins_raw:
        # create a list of origins
        origins = origins_raw.split()
        # initialize cors with list of allowed origins
        CORS(app, origins=origins)

    # set config
    app_settings = env("APP_SETTINGS")
    app.config.from_object(app_settings)

    # instantiate the db
    db.init_app(app)
    api.init_app(app, Blueprint("api", __name__, url_prefix=base_url))
    migrate.init_app(app, db)
<<<<<<< HEAD
    jwt.init_app(app)
    api.permission_manager(permission_manager)
=======
    open_id_connect.init_app(app)
>>>>>>> 7a00d676

    # instantiate minio client
    minio.init_app(app)

    # shell context for flask cli
    app.shell_context_processor({"app": app, "db": db})

    # add elasticsearch as mentioned here
    # https://blog.miguelgrinberg.com/post/the-flask-mega-tutorial-part-xvi-full-text-search
    app.elasticsearch = (
        Elasticsearch([app.config["ELASTICSEARCH_URL"]])
        if app.config["ELASTICSEARCH_URL"]
        else None
    )

    # test to ensure the proper config was loaded
    # import sys
    # print(app.config, file=sys.stderr)

    # Health Checks
    health.add_check(health_check_elastic_search)
    health.add_check(health_check_db)
    health.add_check(health_check_migrations)
    health.add_check(health_check_minio)
    app.add_url_rule(base_url + "/health", "health", view_func=lambda: health.run())


    # upload_routes
    app.register_blueprint(upload_routes)
    # docs_routes
    app.register_blueprint(docs_routes)

    return app<|MERGE_RESOLUTION|>--- conflicted
+++ resolved
@@ -10,12 +10,8 @@
     health_check_migrations, health_check_minio
 
 from .api.models.base_model import db
-<<<<<<< HEAD
 from .api.auth.permission_manager import permission_manager
-from .api.token_checker import jwt
-=======
 from .api.auth.flask_openidconnect import open_id_connect
->>>>>>> 7a00d676
 from .api.upload_files import upload_routes
 from .config import env
 from .urls import api
@@ -51,12 +47,8 @@
     db.init_app(app)
     api.init_app(app, Blueprint("api", __name__, url_prefix=base_url))
     migrate.init_app(app, db)
-<<<<<<< HEAD
-    jwt.init_app(app)
+    open_id_connect.init_app(app)
     api.permission_manager(permission_manager)
-=======
-    open_id_connect.init_app(app)
->>>>>>> 7a00d676
 
     # instantiate minio client
     minio.init_app(app)
