--- conflicted
+++ resolved
@@ -10,17 +10,13 @@
 
 
 def add_device_software_update_action_model():
-<<<<<<< HEAD
+    userinfo = generate_userinfo_data()
     d = Device(short_name="Device 1",
                is_public=False,
                is_private=False,
                is_internal=True,
                )
     mock_jwt = generate_token_data()
-=======
-    d = Device(short_name="Device 1")
-    userinfo = generate_userinfo_data()
->>>>>>> 7a00d676
     c = Contact(
         given_name=userinfo["given_name"],
         family_name=userinfo["family_name"],
@@ -42,17 +38,13 @@
 
 
 def add_platform_software_update_action_model():
-<<<<<<< HEAD
+    userinfo = generate_userinfo_data()
     p = Platform(short_name="Platform 1",
                  is_public=False,
                  is_private=False,
                  is_internal=True,
                  )
     mock_jwt = generate_token_data()
-=======
-    p = Platform(short_name="Platform 1")
-    userinfo = generate_userinfo_data()
->>>>>>> 7a00d676
     c = Contact(
         given_name=userinfo["given_name"],
         family_name=userinfo["family_name"],
