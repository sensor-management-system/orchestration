from project.api.models import (
    Contact,
    Device,
    DeviceAttachment,
    DeviceCalibrationAction,
    DeviceCalibrationAttachment,
)
from project.api.models.base_model import db
from project.tests.base import BaseTestCase, fake, generate_userinfo_data


def add_device_calibration_attachment():
<<<<<<< HEAD
    device = Device(
        short_name="Device 1", is_public=True, is_private=False, is_internal=False,
    )
    mock_jwt = generate_token_data()
=======
    userinfo = generate_userinfo_data()
    device = Device(
        short_name="Device 1", is_public=False, is_private=False, is_internal=True,
    )
>>>>>>> 9469f49a
    contact = Contact(
        given_name=userinfo["given_name"],
        family_name=userinfo["family_name"],
        email=userinfo["email"],
    )
    db.session.add(device)
    db.session.commit()
    attachment = DeviceAttachment(
        label=fake.pystr(), url=fake.url(), device_id=device.id
    )
    device_calibration_action = DeviceCalibrationAction(
        description="Test ConfigurationDevice",
        current_calibration_date=fake.date(),
        next_calibration_date=fake.date(),
        device=device,
        contact=contact,
    )
    device_calibration_attachment = DeviceCalibrationAttachment(
        action=device_calibration_action, attachment=attachment
    )
    db.session.add_all(
        [
            device,
            attachment,
            contact,
            device_calibration_action,
            device_calibration_attachment,
        ]
    )
    db.session.commit()
    return device_calibration_attachment


class TestDeviceCalibrationAttachmentModel(BaseTestCase):
    """Tests for the DeviceCalibrationAttachment Models."""

    def test_device_calibration_attachment(self):
        """""Ensure Add DeviceCalibrationAttachment  model."""
        device_calibration_attachment = add_device_calibration_attachment()
        self.assertTrue(device_calibration_attachment.id is not None)<|MERGE_RESOLUTION|>--- conflicted
+++ resolved
@@ -10,17 +10,10 @@
 
 
 def add_device_calibration_attachment():
-<<<<<<< HEAD
-    device = Device(
-        short_name="Device 1", is_public=True, is_private=False, is_internal=False,
-    )
-    mock_jwt = generate_token_data()
-=======
     userinfo = generate_userinfo_data()
     device = Device(
         short_name="Device 1", is_public=False, is_private=False, is_internal=True,
     )
->>>>>>> 9469f49a
     contact = Contact(
         given_name=userinfo["given_name"],
         family_name=userinfo["family_name"],
