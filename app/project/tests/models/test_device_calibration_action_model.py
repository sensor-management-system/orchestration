--- conflicted
+++ resolved
@@ -9,13 +9,6 @@
 from project.tests.base import BaseTestCase, fake, generate_userinfo_data
 
 
-<<<<<<< HEAD
-def add_device_calibration_action(public=True, private=False, internal=False):
-    device = Device(
-        short_name="Device 12", is_public=public, is_private=private, is_internal=internal,
-    )
-    mock_jwt = generate_token_data()
-=======
 def add_device_calibration_action():
     device = Device(short_name="Device 12",
                     is_public=False,
@@ -24,7 +17,6 @@
                     )
     device = Device(short_name="Device 12")
     userinfo = generate_userinfo_data()
->>>>>>> 9469f49a
     contact = Contact(
         given_name=userinfo["given_name"],
         family_name=userinfo["family_name"],
@@ -45,9 +37,11 @@
 
 
 def add_device_property_calibration_model():
-    device = Device(
-        short_name="Device 20", is_public=True, is_private=False, is_internal=False,
-    )
+    device = Device(short_name="Device 20",
+                    is_public=False,
+                    is_private=False,
+                    is_internal=True,
+                    )
     device_property = DeviceProperty(
         device=device,
         measuring_range_min=fake.pyfloat(),
