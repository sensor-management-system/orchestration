--- conflicted
+++ resolved
@@ -1,14 +1,11 @@
-"""Base class & utils for the tests."""
-
 import json
 import os
 import time
 
 from faker import Faker
+from flask_jwt_extended import create_access_token
 from flask_testing import TestCase
-
 from project import create_app
-from project.api.auth.flask_openidconnect import open_id_connect
 from project.api.models.base_model import db
 
 app = create_app()
@@ -32,42 +29,7 @@
     return [r for r in query_result]
 
 
-<<<<<<< HEAD
-def encode_token_date_with_hs256(
-        token_data,
-        identity="test",
-
-):
-    """
-    Make use of the flask_jwt_extended methode create_access_token to
-    encode our payload.
-    The test uses "HS256" as encode algorithm.
-
-    :param identity: Identifier for who this token is for (ex, sub).
-    :param token_data: the jwt payload data
-    :return: encoded jwt
-    """
-    return create_access_token(identity=identity, additional_claims=token_data)
-
-
-def create_token(token_data=None):
-    """
-    Mock a 'HS256' jwt same to the one, that come from idp
-     and prepare the access header.
-
-    :return: an access token dict for the request headers
-    """
-    if token_data is None:
-        token_data = generate_token_data()
-    hs256_token = encode_token_date_with_hs256(token_data)
-    access_headers = {"Authorization": "Bearer {}".format(hs256_token)}
-    return access_headers
-
-
-def generate_token_data():
-=======
 def generate_userinfo_data():
->>>>>>> 7a00d676
     """
     Generate jwt payload data.
 
