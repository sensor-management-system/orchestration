{
  "devices": [
    {
      "description": "device_test1_description",
      "short_name": "device_short_name_test1",
      "long_name": "device_long_name_test1",
      "serial_number": "device_serial_number_test1",
      "manufacturer_name": "device_manufacturer_name_test1",
      "model": "device_model_test1",
      "inventory_number": "device_inventory_number_test1",
      "persistent_identifier": "device_persistent_identifier1",
      "website": "http://device.website1.de",
      "customfields": [
        {
          "key": "customfields_test1_key",
          "value": "customfields_test1_value"
        }
      ],
      "attachments": [
        {
          "label": "device_attachments_label_test1",
          "url": "http://test1.test"
        },
        {
          "label": "device_attachments_label_test2",
          "url": "http://test2.test"
        }
      ],
      "properties": [
        {
          "measuring_range_min": 1.2,
          "measuring_range_max": 2.1,
          "failure_value": 999.9,
          "accuracy": 0.9,
          "label": "device_property_test1",
          "unit_uri": "device_unit_uri_test1",
          "unit_name": "device_unit_name_test1",
          "compartment_uri": "device_compartment_uri_test1",
          "compartment_name": "device_compartment_name_test1",
          "property_uri": "device_property_uri_test1",
          "property_name": "device_property_name_test1",
          "sampling_media_uri": "device_sampling_media_uri_test1",
          "sampling_media_name": "device_sampling_media_name_test1"
        }
      ]
    },
    {
      "description": "device_test2_description",
      "short_name": "device_short_name_test2",
      "long_name": "device_long_name_test2",
      "serial_number": "device_serial_number_test2",
      "manufacturer_name": "device_manufacturer_name_test2",
      "model": "device_model_test2",
      "inventory_number": "device_inventory_number_test2",
      "persistent_identifier": "device_persistent_identifier2",
      "website": "http://device.website2.de",
      "customfields": [
        {
          "id": 1,
          "key": "customfields_test2_key",
          "value": "customfields_test2_value"
        }
      ],
      "attachments": [
        {
          "id": 1,
          "label": "device_attachments_label_test2",
          "url": "http://test2.test"
        },
        {
          "id": 2,
          "label": "device_attachments_label2_test2",
          "url": "http://test22.test"
        }
      ],
      "properties": [
        {
          "id": 1,
          "measuring_range_min": 8.7,
          "measuring_range_max": 9.9,
          "failure_value": 999.9,
          "accuracy": 0.5,
          "label": "device_property_test2",
          "unit_uri": "device_unit_uri_test2",
          "unit_name": "device_unit_name_test2",
          "compartment_uri": "device_compartment_uri_test2",
          "compartment_name": "device_compartment_name_test2",
          "property_uri": "device_property_uri_test2",
          "property_name": "device_property_name_test2",
          "sampling_media_uri": "device_sampling_media_uri_test2",
          "sampling_media_name": "device_sampling_media_name_test2"
        }
      ]
    },
    {
      "description": "device_test1_changed",
      "short_name": "changed",
      "long_name": "device_long_name_test1",
      "serial_number": "device_serial_number_test1",
      "manufacturer_name": "device_manufacturer_name_test1",
      "model": "device_model_test1",
      "inventory_number": "device_inventory_number_test1",
      "persistent_identifier": "device_persistent_identifier1",
      "website": "http://device.website1.de",
      "customfields": [
        {
          "key": "customfields_test1_key",
          "value": "customfields_test1_value"
        }
      ],
      "attachments": [
        {
          "label": "device_attachments_label_test1",
          "url": "http://test1.test"
        },
        {
          "label": "device_attachments_label_test2",
          "url": "http://test2.test"
        }
      ],
      "properties": [
        {
          "measuring_range_min": 1.2,
          "measuring_range_max": 2.1,
          "failure_value": 999.9,
          "accuracy": 0.9,
          "label": "device_property_test1",
          "unit_uri": "device_unit_uri_test1",
          "unit_name": "device_unit_name_test1",
          "compartment_uri": "device_compartment_uri_test1",
          "compartment_name": "device_compartment_name_test1",
          "property_uri": "device_property_uri_test1",
          "property_name": "device_property_name_test1",
          "sampling_media_uri": "device_sampling_media_uri_test1",
          "sampling_media_name": "device_sampling_media_name_test1"
        }
      ]
    }
  ],
<<<<<<< HEAD
  "relationships": []
=======
  "relationships": [
  ]
>>>>>>> 82eac0b8
}<|MERGE_RESOLUTION|>--- conflicted
+++ resolved
@@ -137,10 +137,5 @@
       ]
     }
   ],
-<<<<<<< HEAD
   "relationships": []
-=======
-  "relationships": [
-  ]
->>>>>>> 82eac0b8
 }