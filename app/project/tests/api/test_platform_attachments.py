--- conflicted
+++ resolved
@@ -7,27 +7,20 @@
 from project.api.models.platform import Platform
 from project.api.models.platform_attachment import PlatformAttachment
 from project.tests.base import BaseTestCase, create_token, query_result_to_list
-from project.tests.base import fake
 
 
 class TestPlatformAttachmentServices(BaseTestCase):
     """Test platform attachments."""
-
-    url = base_url + "/platform-attachments"
 
     def test_post_platform_attachment_api(self):
         """Ensure that we can add a platform attachment."""
         # First we need to make sure that we have a platform
-<<<<<<< HEAD
         platform = Platform(
             short_name="Very new platform",
             is_public=False,
             is_private=False,
             is_internal=True,
         )
-=======
-        platform = Platform(short_name="Very new platform",)
->>>>>>> d226893b
         db.session.add(platform)
         db.session.commit()
 
@@ -36,15 +29,10 @@
 
         count_platform_attachments = (
             db.session.query(PlatformAttachment)
-<<<<<<< HEAD
                 .filter_by(
                 platform_id=platform.id,
             )
                 .count()
-=======
-            .filter_by(platform_id=platform.id,)
-            .count()
->>>>>>> d226893b
         )
         # However, this new platform for sure has no attachments
         self.assertEqual(count_platform_attachments, 0)
@@ -76,7 +64,9 @@
         self.assertEqual(response.status_code, 201)
         # And we want to inspect our attachment list
         platform_attachments = query_result_to_list(
-            db.session.query(PlatformAttachment).filter_by(platform_id=platform.id,)
+            db.session.query(PlatformAttachment).filter_by(
+                platform_id=platform.id,
+            )
         )
         # We now have one attachment
         self.assertEqual(len(platform_attachments), 1)
@@ -92,16 +82,12 @@
 
     def test_post_platform_attachment_api_missing_url(self):
         """Ensure that we don't add a platform attachment with missing url."""
-<<<<<<< HEAD
         platform = Platform(
             short_name="Very new platform",
             is_public=False,
             is_private=False,
             is_internal=True,
         )
-=======
-        platform = Platform(short_name="Very new platform",)
->>>>>>> d226893b
         db.session.add(platform)
         db.session.commit()
 
@@ -109,7 +95,10 @@
         payload = {
             "data": {
                 "type": "platform_attachment",
-                "attributes": {"url": None, "label": "GFZ Homepage",},
+                "attributes": {
+                    "url": None,
+                    "label": "GFZ Homepage",
+                },
                 "relationships": {
                     "platform": {"data": {"type": "platform", "id": str(platform.id)}}
                 },
@@ -128,15 +117,10 @@
         self.assertEqual(response.status_code, 422)
         count_attachments = (
             db.session.query(PlatformAttachment)
-<<<<<<< HEAD
                 .filter_by(
                 platform_id=platform.id,
             )
                 .count()
-=======
-            .filter_by(platform_id=platform.id,)
-            .count()
->>>>>>> d226893b
         )
         self.assertEqual(count_attachments, 0)
 
@@ -146,7 +130,10 @@
         payload = {
             "data": {
                 "type": "platform_attachment",
-                "attributes": {"url": "GFZ", "label": "GFZ Homepage",},
+                "attributes": {
+                    "url": "GFZ",
+                    "label": "GFZ Homepage",
+                },
                 "relationships": {
                     "platform": {"data": {"type": "platform", "id": None}}
                 },
@@ -181,13 +168,19 @@
         db.session.commit()
 
         platform_attachment1 = PlatformAttachment(
-            label="GFZ", url="https://www.gfz-potsdam.de", platform=platform1,
+            label="GFZ",
+            url="https://www.gfz-potsdam.de",
+            platform=platform1,
         )
         platform_attachment2 = PlatformAttachment(
-            label="UFZ", url="https://www.ufz.de", platform=platform1,
+            label="UFZ",
+            url="https://www.ufz.de",
+            platform=platform1,
         )
         platform_attachment3 = PlatformAttachment(
-            label="PIK", url="https://www.pik-potsdam.de", platform=platform2,
+            label="PIK",
+            url="https://www.pik-potsdam.de",
+            platform=platform2,
         )
 
         db.session.add(platform_attachment1)
@@ -234,7 +227,8 @@
                         "related"
                     ]
                     resp_platform = self.client.get(
-                        platform_link, content_type="application/vnd.api+json",
+                        platform_link,
+                        content_type="application/vnd.api+json",
                     )
                     self.assertEqual(resp_platform.status_code, 200)
                     self.assertEqual(
@@ -289,7 +283,9 @@
         db.session.commit()
 
         platform_attachment1 = PlatformAttachment(
-            label="GFZ", url="https://www.gfz-potsdam.de", platform=platform1,
+            label="GFZ",
+            url="https://www.gfz-potsdam.de",
+            platform=platform1,
         )
         db.session.add(platform_attachment1)
         db.session.commit()
@@ -298,7 +294,10 @@
             "data": {
                 "type": "platform_attachment",
                 "id": str(platform_attachment1.id),
-                "attributes": {"label": "UFZ", "url": "https://www.ufz.de",},
+                "attributes": {
+                    "label": "UFZ",
+                    "url": "https://www.ufz.de",
+                },
                 "relationships": {
                     "platform": {"data": {"type": "platform", "id": str(platform2.id)}}
                 },
@@ -336,7 +335,9 @@
         db.session.add(platform1)
         db.session.commit()
         platform_attachment1 = PlatformAttachment(
-            label="GFZ", url="https://www.gfz-potsdam.de", platform=platform1,
+            label="GFZ",
+            url="https://www.gfz-potsdam.de",
+            platform=platform1,
         )
         db.session.add(platform_attachment1)
         db.session.commit()
@@ -366,15 +367,10 @@
 
         count_platform_attachments = (
             db.session.query(PlatformAttachment)
-<<<<<<< HEAD
                 .filter_by(
                 platform_id=platform1.id,
             )
                 .count()
-=======
-            .filter_by(platform_id=platform1.id,)
-            .count()
->>>>>>> d226893b
         )
         self.assertEqual(count_platform_attachments, 0)
 
