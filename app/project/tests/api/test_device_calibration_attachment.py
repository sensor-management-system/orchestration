--- conflicted
+++ resolved
@@ -38,17 +38,13 @@
 
     def test_post_generic_device_action_attachment(self):
         """Create DeviceCalibrationAttachment"""
-<<<<<<< HEAD
+        userinfo = generate_userinfo_data()
         device = Device(short_name="Device 1",
                         is_public=False,
                         is_private=False,
                         is_internal=True,
                         )
         mock_jwt = generate_token_data()
-=======
-        device = Device(short_name="Device 1")
-        userinfo = generate_userinfo_data()
->>>>>>> 7a00d676
         contact = Contact(
             given_name=userinfo["given_name"],
             family_name=userinfo["family_name"],
