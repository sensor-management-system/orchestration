"""Tests for the device unmount actions api."""

import json

from project import base_url
from project.api.models import Configuration, Contact, Device, DeviceUnmountAction
from project.api.models.base_model import db
<<<<<<< HEAD
from project.tests.base import BaseTestCase, fake, generate_token_data
from project.tests.base import create_token
=======
from project.tests.base import BaseTestCase, fake, generate_userinfo_data
>>>>>>> 9469f49a
from project.tests.models.test_configurations_model import generate_configuration_model
from project.tests.models.test_unmount_actions_model import add_unmount_device_action


class TestDeviceUnmountAction(BaseTestCase):
    """Tests for the DeviceUnmountAction endpoints."""

    url = base_url + "/device-unmount-actions"
    object_type = "device_unmount_action"

    def test_get_device_unmount_action(self):
        """Ensure the GET /device_unmount_actions route reachable."""
        response = self.client.get(self.url)
        self.assertEqual(response.status_code, 200)
        # no data yet
        self.assertEqual(response.json["data"], [])

    def test_get_device_unmount_action_collection(self):
        """Test retrieve a collection of DeviceUnmountAction objects."""
        unmount_device_action = add_unmount_device_action()
        with self.client:
            response = self.client.get(self.url)
        data = json.loads(response.data.decode())
        self.assertEqual(response.status_code, 200)
        self.assertEqual(
            unmount_device_action.end_date.strftime("%Y-%m-%dT%H:%M:%S"),
            data["data"][0]["attributes"]["end_date"],
        )

    def test_post_device_unmount_action(self):
        """Create DeviceUnmountAction."""
        userinfo = generate_userinfo_data()
        device = Device(
            short_name=fake.linux_processor(),
            is_public=True,
            is_private=False,
            is_internal=False,
        )

        contact = Contact(
            given_name=userinfo["given_name"],
            family_name=userinfo["family_name"],
            email=userinfo["email"],
        )
        configuration = generate_configuration_model()
        db.session.add_all([device, contact, configuration])
        db.session.commit()
        data = {
            "data": {
                "type": self.object_type,
                "attributes": {
                    "description": "test unmount device action",
                    "end_date": fake.future_datetime().__str__(),
                },
                "relationships": {
                    "device": {"data": {"type": "device", "id": device.id}},
                    "contact": {"data": {"type": "contact", "id": contact.id}},
                    "configuration": {
                        "data": {"type": "configuration", "id": configuration.id}
                    },
                },
            }
        }
        _ = super().add_object(
            url=f"{self.url}?include=device,contact,configuration",
            data_object=data,
            object_type=self.object_type,
        )

    def test_update_device_unmount_action(self):
        """Update DeviceUnmountAction."""
        unmount_device_action = add_unmount_device_action()
        unmount_device_action_updated = {
            "data": {
                "type": self.object_type,
                "id": unmount_device_action.id,
                "attributes": {"description": "updated",},
            }
        }
        _ = super().update_object(
            url=f"{self.url}/{unmount_device_action.id}",
            data_object=unmount_device_action_updated,
            object_type=self.object_type,
        )

    def test_delete_device_unmount_action(self):
        """Delete DeviceUnmountAction."""
        unmount_device_action = add_unmount_device_action()
<<<<<<< HEAD
        access_headers = create_token()
        with self.client:
            response = self.client.delete(
                f"{self.url}/{unmount_device_action.id}",
                content_type="application/vnd.api+json",
                headers=access_headers,
            )
        self.assertNotEqual(response.status_code, 200)
=======
        _ = super().delete_object(url=f"{self.url}/{unmount_device_action.id}",)
>>>>>>> 9469f49a

    def test_filtered_by_configuration(self):
        """Ensure that I can prefilter by a specific configuration."""
        configuration1 = Configuration(
            label="sample configuration",
            location_type="static",
<<<<<<< HEAD
            is_public=True,
            is_internal=False,
=======
            is_public=False,
            is_internal=True,
>>>>>>> 9469f49a
        )
        db.session.add(configuration1)
        configuration2 = Configuration(
            label="sample configuration II",
            location_type="static",
<<<<<<< HEAD
            is_public=True,
            is_internal=False,
=======
            is_public=False,
            is_internal=True,
>>>>>>> 9469f49a
        )
        db.session.add(configuration2)

        contact = Contact(
            given_name="Nils", family_name="Brinckmann", email="nils@gfz-potsdam.de"
        )
        db.session.add(contact)

        device1 = Device(
<<<<<<< HEAD
            short_name="device1", is_public=True, is_private=False, is_internal=False,
=======
            short_name="device1", is_public=False, is_private=False, is_internal=True,
>>>>>>> 9469f49a
        )
        db.session.add(device1)

        device2 = Device(
<<<<<<< HEAD
            short_name="device2", is_public=True, is_private=False, is_internal=False,
=======
            short_name="device2", is_public=False, is_private=False, is_internal=True,
>>>>>>> 9469f49a
        )
        db.session.add(device2)

        action1 = DeviceUnmountAction(
            configuration=configuration1,
            contact=contact,
            device=device1,
            description="Some first action",
            end_date=fake.date_time(),
        )
        db.session.add(action1)

        action2 = DeviceUnmountAction(
            configuration=configuration2,
            contact=contact,
            device=device2,
            description="Some other action",
            end_date=fake.date_time(),
        )
        db.session.add(action2)
        db.session.commit()

        # first check to get them all
        with self.client:
            url_get_all = base_url + "/device-unmount-actions"
            response = self.client.get(
                url_get_all, content_type="application/vnd.api+json"
            )
        self.assertEqual(response.status_code, 200)
        self.assertEqual(len(response.json["data"]), 2)

        # then test only for the first configuration
        with self.client:
            url_get_for_configuration1 = (
                base_url + f"/configurations/{configuration1.id}/device-unmount-actions"
            )
            response = self.client.get(
                url_get_for_configuration1, content_type="application/vnd.api+json"
            )
        self.assertEqual(response.status_code, 200)
        self.assertEqual(len(response.json["data"]), 1)
        self.assertEqual(
            response.json["data"][0]["attributes"]["description"], "Some first action"
        )

        # and test the second configuration
        with self.client:
            url_get_for_configuration2 = (
                base_url + f"/configurations/{configuration2.id}/device-unmount-actions"
            )
            response = self.client.get(
                url_get_for_configuration2, content_type="application/vnd.api+json"
            )
        self.assertEqual(response.status_code, 200)
        self.assertEqual(len(response.json["data"]), 1)
        self.assertEqual(
            response.json["data"][0]["attributes"]["description"], "Some other action"
        )

        # and for a non existing
        with self.client:
            url_get_for_non_existing_configuration = (
                base_url
                + f"/configurations/{configuration2.id + 9999}/device-unmount-actions"
            )
            response = self.client.get(
                url_get_for_non_existing_configuration,
                content_type="application/vnd.api+json",
            )
        self.assertEqual(response.status_code, 404)

    def test_filtered_by_device(self):
        """Ensure that I can prefilter by a specific devices."""
        configuration1 = Configuration(
            label="sample configuration",
            location_type="static",
<<<<<<< HEAD
            is_public=True,
            is_internal=False,
=======
            is_public=False,
            is_internal=True,
>>>>>>> 9469f49a
        )
        db.session.add(configuration1)
        configuration2 = Configuration(
            label="sample configuration II",
            location_type="static",
<<<<<<< HEAD
            is_public=True,
            is_internal=False,
=======
            is_public=False,
            is_internal=True,
>>>>>>> 9469f49a
        )
        db.session.add(configuration2)

        contact = Contact(
            given_name="Nils", family_name="Brinckmann", email="nils@gfz-potsdam.de"
        )
        db.session.add(contact)

        device1 = Device(
<<<<<<< HEAD
            short_name="device1", is_public=True, is_private=False, is_internal=False,
=======
            short_name="device1", is_public=False, is_private=False, is_internal=True,
>>>>>>> 9469f49a
        )
        db.session.add(device1)

        device2 = Device(
<<<<<<< HEAD
            short_name="device2", is_public=True, is_private=False, is_internal=False,
=======
            short_name="device2", is_public=False, is_private=False, is_internal=True,
>>>>>>> 9469f49a
        )
        db.session.add(device2)

        action1 = DeviceUnmountAction(
            configuration=configuration1,
            contact=contact,
            device=device1,
            description="Some first action",
            end_date=fake.date_time(),
        )
        db.session.add(action1)

        action2 = DeviceUnmountAction(
            configuration=configuration2,
            contact=contact,
            device=device2,
            description="Some other action",
            end_date=fake.date_time(),
        )
        db.session.add(action2)

        db.session.commit()

        # test only for the first device
        with self.client:
            url_get_for_device1 = (
                base_url + f"/devices/{device1.id}/device-unmount-actions"
            )
            response = self.client.get(
                url_get_for_device1, content_type="application/vnd.api+json"
            )
        self.assertEqual(response.status_code, 200)
        self.assertEqual(len(response.json["data"]), 1)
        self.assertEqual(
            response.json["data"][0]["attributes"]["description"], "Some first action"
        )

        # and test the second device
        with self.client:
            url_get_for_device2 = (
                base_url + f"/devices/{device2.id}/device-unmount-actions"
            )
            response = self.client.get(
                url_get_for_device2, content_type="application/vnd.api+json"
            )
        self.assertEqual(response.status_code, 200)
        self.assertEqual(len(response.json["data"]), 1)
        self.assertEqual(
            response.json["data"][0]["attributes"]["description"], "Some other action"
        )

        # and for a non existing
        with self.client:
            url_get_for_non_existing_device = (
                base_url + f"/devices/{device2.id + 9999}/device-unmount-actions"
            )
            response = self.client.get(
                url_get_for_non_existing_device,
                content_type="application/vnd.api+json",
            )
        self.assertEqual(response.status_code, 404)

    def test_http_response_not_found(self):
        """Make sure that the backend responds with 404 HTTP-Code if a resource was not found."""
        url = f"{self.url}/{fake.random_int()}"
        _ = super().http_code_404_when_resource_not_found(url)<|MERGE_RESOLUTION|>--- conflicted
+++ resolved
@@ -5,12 +5,8 @@
 from project import base_url
 from project.api.models import Configuration, Contact, Device, DeviceUnmountAction
 from project.api.models.base_model import db
-<<<<<<< HEAD
-from project.tests.base import BaseTestCase, fake, generate_token_data
+from project.tests.base import BaseTestCase, fake, generate_userinfo_data
 from project.tests.base import create_token
-=======
-from project.tests.base import BaseTestCase, fake, generate_userinfo_data
->>>>>>> 9469f49a
 from project.tests.models.test_configurations_model import generate_configuration_model
 from project.tests.models.test_unmount_actions_model import add_unmount_device_action
 
@@ -99,7 +95,6 @@
     def test_delete_device_unmount_action(self):
         """Delete DeviceUnmountAction."""
         unmount_device_action = add_unmount_device_action()
-<<<<<<< HEAD
         access_headers = create_token()
         with self.client:
             response = self.client.delete(
@@ -108,34 +103,21 @@
                 headers=access_headers,
             )
         self.assertNotEqual(response.status_code, 200)
-=======
-        _ = super().delete_object(url=f"{self.url}/{unmount_device_action.id}",)
->>>>>>> 9469f49a
 
     def test_filtered_by_configuration(self):
         """Ensure that I can prefilter by a specific configuration."""
         configuration1 = Configuration(
             label="sample configuration",
             location_type="static",
-<<<<<<< HEAD
-            is_public=True,
-            is_internal=False,
-=======
-            is_public=False,
-            is_internal=True,
->>>>>>> 9469f49a
+            is_public=True,
+            is_internal=False,
         )
         db.session.add(configuration1)
         configuration2 = Configuration(
             label="sample configuration II",
             location_type="static",
-<<<<<<< HEAD
-            is_public=True,
-            is_internal=False,
-=======
-            is_public=False,
-            is_internal=True,
->>>>>>> 9469f49a
+            is_public=True,
+            is_internal=False,
         )
         db.session.add(configuration2)
 
@@ -145,20 +127,12 @@
         db.session.add(contact)
 
         device1 = Device(
-<<<<<<< HEAD
             short_name="device1", is_public=True, is_private=False, is_internal=False,
-=======
-            short_name="device1", is_public=False, is_private=False, is_internal=True,
->>>>>>> 9469f49a
         )
         db.session.add(device1)
 
         device2 = Device(
-<<<<<<< HEAD
             short_name="device2", is_public=True, is_private=False, is_internal=False,
-=======
-            short_name="device2", is_public=False, is_private=False, is_internal=True,
->>>>>>> 9469f49a
         )
         db.session.add(device2)
 
@@ -235,25 +209,15 @@
         configuration1 = Configuration(
             label="sample configuration",
             location_type="static",
-<<<<<<< HEAD
-            is_public=True,
-            is_internal=False,
-=======
-            is_public=False,
-            is_internal=True,
->>>>>>> 9469f49a
+            is_public=True,
+            is_internal=False,
         )
         db.session.add(configuration1)
         configuration2 = Configuration(
             label="sample configuration II",
             location_type="static",
-<<<<<<< HEAD
-            is_public=True,
-            is_internal=False,
-=======
-            is_public=False,
-            is_internal=True,
->>>>>>> 9469f49a
+            is_public=True,
+            is_internal=False,
         )
         db.session.add(configuration2)
 
@@ -263,20 +227,12 @@
         db.session.add(contact)
 
         device1 = Device(
-<<<<<<< HEAD
             short_name="device1", is_public=True, is_private=False, is_internal=False,
-=======
-            short_name="device1", is_public=False, is_private=False, is_internal=True,
->>>>>>> 9469f49a
         )
         db.session.add(device1)
 
         device2 = Device(
-<<<<<<< HEAD
             short_name="device2", is_public=True, is_private=False, is_internal=False,
-=======
-            short_name="device2", is_public=False, is_private=False, is_internal=True,
->>>>>>> 9469f49a
         )
         db.session.add(device2)
 
