"""Tests for the platform software update actions api."""

from project import base_url, db
from project.api.models import Contact, Platform, PlatformSoftwareUpdateAction
from project.tests.base import BaseTestCase, fake, generate_token_data
from project.tests.base import create_token
from project.tests.models.test_software_update_actions_attachment_model import (
    add_platform_software_update_action_attachment_model,
)
from project.tests.models.test_software_update_actions_model import (
    add_platform_software_update_action_model,
)


class TestPlatformSoftwareUpdateAction(BaseTestCase):
    """Tests for the PlatformSoftwareUpdateAction endpoints."""

    url = base_url + "/platform-software-update-actions"
    object_type = "platform_software_update_action"

    def test_get_platform_software_update_action(self):
        """Ensure the GET /platform_software_update_actions route reachable."""
        response = self.client.get(self.url)
        self.assertEqual(response.status_code, 200)
        # no data yet
        self.assertEqual(response.json["data"], [])

    def test_get_platform_software_update_action_collection(self):
        """Test retrieve a collection of PlatformSoftwareUpdateAction objects."""
        platform_software_update_action = add_platform_software_update_action_model()
        response = self.client.get(self.url)
        self.assertEqual(response.status_code, 200)
        # should be only one
        self.assertEqual(response.json["meta"]["count"], 1)
        self.assertEqual(
            response.json["data"][0]["id"], str(platform_software_update_action.id)
        )

    def test_post_platform_software_update_action(self):
        """Create PlatformSoftwareUpdateAction."""
        platform = Platform(
            short_name="Platform 111",
            is_public=True,
            is_private=False,
            is_internal=False,
        )
        mock_jwt = generate_token_data()
        contact = Contact(
            given_name=mock_jwt["given_name"],
            family_name=mock_jwt["family_name"],
            email=mock_jwt["email"],
        )
        db.session.add_all([platform, contact])
        db.session.commit()
        data = {
            "data": {
                "type": self.object_type,
                "attributes": {
                    "description": "Test platform_software_update_action",
                    "version": f"v_{fake.pyint()}",
                    "software_type_name": fake.pystr(),
                    "software_type_uri": fake.uri(),
                    "repository_url": fake.url(),
                    "update_date": fake.future_datetime().__str__(),
                },
                "relationships": {
                    "platform": {"data": {"type": "platform", "id": platform.id}},
                    "contact": {"data": {"type": "contact", "id": contact.id}},
                },
            }
        }
        _ = super().add_object(
            url=f"{self.url}?include=platform,contact",
            data_object=data,
            object_type=self.object_type,
        )

    def test_update_platform_software_update_action(self):
        """Update PlatformSoftwareUpdateAction."""
        platform_software_update_action = add_platform_software_update_action_model()
        platform_software_update_action_updated = {
            "data": {
                "type": self.object_type,
                "id": platform_software_update_action.id,
                "attributes": {"description": "updated",},
            }
        }
        _ = super().update_object(
            url=f"{self.url}/{platform_software_update_action.id}",
            data_object=platform_software_update_action_updated,
            object_type=self.object_type,
        )

    def test_delete_platform_software_update_action(self):
        """Delete PlatformSoftwareUpdateAction."""
        platform_software_update_action = add_platform_software_update_action_model()
        access_headers = create_token()
        with self.client:
            response = self.client.delete(
                f"{self.url}/{platform_software_update_action.id}",
                content_type="application/vnd.api+json",
                headers=access_headers,
            )
        self.assertNotEqual(response.status_code, 200)

    def test_filtered_by_platform(self):
        """Ensure that I can prefilter by a specific platform."""
        contact = Contact(
            given_name="Nils", family_name="Brinckmann", email="nils@gfz-potsdam.de"
        )
        db.session.add(contact)

        platform1 = Platform(
            short_name="platform1", is_public=True, is_private=False, is_internal=False,
        )
        db.session.add(platform1)

        platform2 = Platform(
            short_name="platform2", is_public=True, is_private=False, is_internal=False,
        )
        db.session.add(platform2)

        action1 = PlatformSoftwareUpdateAction(
            contact=contact,
            platform=platform1,
            description="Some first action",
            software_type_name="firmware",
            update_date=fake.date_time(),
        )
        db.session.add(action1)

        action2 = PlatformSoftwareUpdateAction(
            contact=contact,
            platform=platform2,
            description="Some other action",
            software_type_name="sampleScript",
            update_date=fake.date_time(),
        )
        db.session.add(action2)

        db.session.commit()

        # first check to get them all
        with self.client:
            url_get_all = base_url + "/platform-software-update-actions"
            response = self.client.get(
                url_get_all, content_type="application/vnd.api+json"
            )
        self.assertEqual(response.status_code, 200)
        self.assertEqual(len(response.json["data"]), 2)

        # test only for the first platform
        with self.client:
            url_get_for_platform1 = (
                base_url + f"/platforms/{platform1.id}/platform-software-update-actions"
            )
            response = self.client.get(
                url_get_for_platform1, content_type="application/vnd.api+json"
            )
        self.assertEqual(response.status_code, 200)
        self.assertEqual(len(response.json["data"]), 1)
        self.assertEqual(
            response.json["data"][0]["attributes"]["description"], "Some first action"
        )

        # and test the second platform
        with self.client:
            url_get_for_platform2 = (
                base_url + f"/platforms/{platform2.id}/platform-software-update-actions"
            )
            response = self.client.get(
                url_get_for_platform2, content_type="application/vnd.api+json"
            )
        self.assertEqual(response.status_code, 200)
        self.assertEqual(len(response.json["data"]), 1)
        self.assertEqual(
            response.json["data"][0]["attributes"]["description"], "Some other action"
        )

        # and for a non existing
        with self.client:
            url_get_for_non_existing_platform = (
                base_url
                + f"/platforms/{platform2.id + 9999}/platform-software-update-actions"
            )
            response = self.client.get(
                url_get_for_non_existing_platform,
                content_type="application/vnd.api+json",
            )
        self.assertEqual(response.status_code, 404)

    def test_fail_delete_platform_software_update_action_with_attachment_link(self):
        """Delete PlatformSoftwareUpdateAction with an attachment link."""
<<<<<<< HEAD
        platform_software_update_action = (
            add_platform_software_update_action_attachment_model()
        )
        access_headers = create_token()
        with self.client:
            response = self.client.delete(
                f"{self.url}/{platform_software_update_action.id}",
                content_type="application/vnd.api+json",
                headers=access_headers,
            )
        self.assertNotEqual(response.status_code, 200)
=======
        platform_software_update_action = add_platform_software_update_action_attachment_model()
        _ = super().delete_object(
            url=f"{self.url}/{platform_software_update_action.id}",
        )

    def test_http_response_not_found(self):
        """Make sure that the backend responds with 404 HTTP-Code if a resource was not found."""
        url = f"{self.url}/{fake.random_int()}"
        _ = super().http_code_404_when_resource_not_found(url)
>>>>>>> 4d0f77df
<|MERGE_RESOLUTION|>--- conflicted
+++ resolved
@@ -191,7 +191,6 @@
 
     def test_fail_delete_platform_software_update_action_with_attachment_link(self):
         """Delete PlatformSoftwareUpdateAction with an attachment link."""
-<<<<<<< HEAD
         platform_software_update_action = (
             add_platform_software_update_action_attachment_model()
         )
@@ -203,14 +202,8 @@
                 headers=access_headers,
             )
         self.assertNotEqual(response.status_code, 200)
-=======
-        platform_software_update_action = add_platform_software_update_action_attachment_model()
-        _ = super().delete_object(
-            url=f"{self.url}/{platform_software_update_action.id}",
-        )
 
     def test_http_response_not_found(self):
         """Make sure that the backend responds with 404 HTTP-Code if a resource was not found."""
         url = f"{self.url}/{fake.random_int()}"
-        _ = super().http_code_404_when_resource_not_found(url)
->>>>>>> 4d0f77df
+        _ = super().http_code_404_when_resource_not_found(url)