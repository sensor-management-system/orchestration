--- conflicted
+++ resolved
@@ -2,12 +2,8 @@
 
 from project import base_url, db
 from project.api.models import Contact, Platform, PlatformSoftwareUpdateAction
-<<<<<<< HEAD
-from project.tests.base import BaseTestCase, fake, generate_token_data
+from project.tests.base import BaseTestCase, fake, generate_userinfo_data
 from project.tests.base import create_token
-=======
-from project.tests.base import BaseTestCase, fake, generate_userinfo_data
->>>>>>> 9469f49a
 from project.tests.models.test_software_update_actions_attachment_model import (
     add_platform_software_update_action_attachment_model,
 )
@@ -42,24 +38,14 @@
 
     def test_post_platform_software_update_action(self):
         """Create PlatformSoftwareUpdateAction."""
-<<<<<<< HEAD
+        userinfo = generate_userinfo_data()
         platform = Platform(
             short_name="Platform 111",
             is_public=True,
             is_private=False,
             is_internal=False,
         )
-        mock_jwt = generate_token_data()
-=======
-        userinfo = generate_userinfo_data()
-        platform = Platform(
-            short_name="Platform 111",
-            is_public=False,
-            is_private=False,
-            is_internal=True,
-        )
-
->>>>>>> 9469f49a
+
         contact = Contact(
             given_name=userinfo["given_name"],
             family_name=userinfo["family_name"],
@@ -97,7 +83,7 @@
             "data": {
                 "type": self.object_type,
                 "id": platform_software_update_action.id,
-                "attributes": {"description": "updated",},
+                "attributes": {"description": "updated", },
             }
         }
         _ = super().update_object(
@@ -126,20 +112,12 @@
         db.session.add(contact)
 
         platform1 = Platform(
-<<<<<<< HEAD
-            short_name="platform1", is_public=True, is_private=False, is_internal=False,
-=======
             short_name="platform1", is_public=False, is_private=False, is_internal=True,
->>>>>>> 9469f49a
         )
         db.session.add(platform1)
 
         platform2 = Platform(
-<<<<<<< HEAD
-            short_name="platform2", is_public=True, is_private=False, is_internal=False,
-=======
             short_name="platform2", is_public=False, is_private=False, is_internal=True,
->>>>>>> 9469f49a
         )
         db.session.add(platform2)
 
@@ -175,7 +153,7 @@
         # test only for the first platform
         with self.client:
             url_get_for_platform1 = (
-                base_url + f"/platforms/{platform1.id}/platform-software-update-actions"
+                    base_url + f"/platforms/{platform1.id}/platform-software-update-actions"
             )
             response = self.client.get(
                 url_get_for_platform1, content_type="application/vnd.api+json"
@@ -189,7 +167,7 @@
         # and test the second platform
         with self.client:
             url_get_for_platform2 = (
-                base_url + f"/platforms/{platform2.id}/platform-software-update-actions"
+                    base_url + f"/platforms/{platform2.id}/platform-software-update-actions"
             )
             response = self.client.get(
                 url_get_for_platform2, content_type="application/vnd.api+json"
@@ -203,8 +181,8 @@
         # and for a non existing
         with self.client:
             url_get_for_non_existing_platform = (
-                base_url
-                + f"/platforms/{platform2.id + 9999}/platform-software-update-actions"
+                    base_url
+                    + f"/platforms/{platform2.id + 9999}/platform-software-update-actions"
             )
             response = self.client.get(
                 url_get_for_non_existing_platform,
@@ -212,16 +190,10 @@
             )
         self.assertEqual(response.status_code, 404)
 
-    def test_fail_delete_platform_software_update_action_with_attachment_link(self):
+    def test_delete_platform_software_update_action_with_attachment_link(self):
         """Delete PlatformSoftwareUpdateAction with an attachment link."""
         platform_software_update_action = (
             add_platform_software_update_action_attachment_model()
-<<<<<<< HEAD
-=======
-        )
-        _ = super().delete_object(
-            url=f"{self.url}/{platform_software_update_action.id}",
->>>>>>> 9469f49a
         )
         access_headers = create_token()
         with self.client:
