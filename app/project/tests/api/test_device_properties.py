"""Tests for the device property endpoints."""

import json

from project import base_url
from project.api.models.base_model import db
from project.api.models.device import Device
from project.api.models.device_property import DeviceProperty
from project.tests.base import BaseTestCase, create_token, query_result_to_list
from project.tests.base import fake


class TestDevicePropertyServices(BaseTestCase):
    """Test device properties."""

    url = base_url + "/device-properties"

    def test_post_device_property_api(self):
        """Ensure that we can add a device property."""
        # First we need to make sure that we have a device
        device = Device(
            short_name="Very new device",
            is_public=False,
            is_private=False,
            is_internal=True,
        )
        db.session.add(device)
        db.session.commit()

        # Now as it is saved we can be sure that has an id
        self.assertTrue(device.id is not None)

        count_device_properties = (
            db.session.query(DeviceProperty).filter_by(device_id=device.id,).count()
        )
        # However, this new device for sure has no properties
        self.assertEqual(count_device_properties, 0)

        # Now we can write the request to add a device property
        payload = {
            "data": {
                "type": "device_property",
                "attributes": {
                    "label": "device property1",
                    "compartment_name": "climate",
                    "sampling_media_name": "air",
                },
                "relationships": {
                    "device": {"data": {"type": "device", "id": str(device.id)}}
                },
            }
        }
        with self.client:
            url_post = base_url + "/device-properties"
            # You may want to look up self.add_object in the BaseTestCase
            # and compare if something doesn't work anymore
            response = self.client.post(
                url_post,
                data=json.dumps(payload),
                content_type="application/vnd.api+json",
                headers=create_token(),
            )
        # We expect that it worked and that we have a new entry
        self.assertEqual(response.status_code, 201)
        # And we want to inspect our property list
        device_properties = query_result_to_list(
            db.session.query(DeviceProperty).filter_by(device_id=device.id,)
        )
        # We now have one property
        self.assertEqual(len(device_properties), 1)

        # And it is as we specified it
        device_property = device_properties[0]
        self.assertEqual(device_property.label, "device property1")
        self.assertEqual(device_property.compartment_name, "climate")
        self.assertEqual(device_property.sampling_media_name, "air")
        self.assertEqual(device_property.device_id, device.id)
        self.assertEqual(
            str(device_property.device_id), response.get_json()["data"]["id"]
        )

    def test_post_device_property_api_missing_device(self):
        """Ensure that we don't add a device property with missing device."""
        count_device_properties_before = db.session.query(DeviceProperty).count()
        payload = {
            "data": {
                "type": "device_property",
                "attributes": {"label": "device property1",},
                "relationships": {"device": {"data": {"type": "device", "id": None}}},
            }
        }
        with self.client:
            url_post = base_url + "/device-properties"
            response = self.client.post(
                url_post,
                data=json.dumps(payload),
                content_type="application/vnd.api+json",
                headers=create_token(),
            )
        # it will not work, as we miss an important part (the device)
        self.assertNotEqual(response.status_code, 201)
        self.assertNotEqual(response.status_code, 200)
        count_device_properties_after = db.session.query(DeviceProperty).count()
        self.assertEqual(count_device_properties_before, count_device_properties_after)

    def test_get_device_property_api(self):
        """Ensure that we can get a list of device properties."""
        device1 = Device(
            short_name="Just a device",
            is_public=True,
            is_private=False,
            is_internal=False,
        )
        device2 = Device(
            short_name="Another device",
            is_public=True,
            is_private=False,
            is_internal=False,
        )

        db.session.add(device1)
        db.session.add(device2)
        db.session.commit()

        device_property1 = DeviceProperty(label="device property1", device=device1,)
        device_property2 = DeviceProperty(label="device property2", device=device1,)
        device_property3 = DeviceProperty(label="device property3", device=device2,)

        db.session.add(device_property1)
        db.session.add(device_property2)
        db.session.add(device_property3)
        db.session.commit()

        all_device_properties = [
            device_property1,
            device_property2,
            device_property3,
        ]

        with self.client:
            response = self.client.get(
                base_url + "/device-properties",
                content_type="application/vnd.api+json",
            )
            self.assertEqual(response.status_code, 200)
            payload = response.get_json()

            self.assertEqual(len(payload["data"]), 3)

            device_property1_data = None
            for property in payload["data"]:
                property["id"] in [str(dp.id) for dp in all_device_properties]
                property["attributes"]["label"] in [
                    dp.label for dp in all_device_properties
                ]

                if property["id"] == str(device_property1.id):
                    device_property1_data = property
                    self.assertEqual(
                        property["attributes"]["label"], device_property1.label
                    )
                    # and we want to check the link for the device as well
                    device_link = property["relationships"]["device"]["links"][
                        "related"
                    ]
                    resp_device = self.client.get(
                        device_link, content_type="application/vnd.api+json",
                    )
                    self.assertEqual(resp_device.status_code, 200)
                    self.assertEqual(
                        resp_device.get_json()["data"]["id"],
                        str(device_property1.device_id),
                    )
                    self.assertEqual(
                        resp_device.get_json()["data"]["attributes"]["short_name"],
                        device_property1.device.short_name,
                    )

            self.assertTrue(device_property1_data is not None)

            # Now we tested the get request for the list response
            # It is time to check the detail one as well
            response = self.client.get(
                base_url + "/device-properties/" + str(device_property1.id),
                content_type="application/vnd.api+json",
            )
            self.assertEqual(response.status_code, 200)
            # I already tested the response for this property
            self.assertEqual(response.get_json()["data"], device_property1_data)

            # And now we want to make sure that we already filter the device properties
            # with a given device id
            response = self.client.get(
                base_url + "/devices/" + str(device1.id) + "/device-properties",
                content_type="application/vnd.api+json",
            )
            self.assertEqual(response.status_code, 200)
            self.assertEqual(len(response.get_json()["data"]), 2)
            response = self.client.get(
                base_url + "/devices/" + str(device2.id) + "/device-properties",
                content_type="application/vnd.api+json",
            )
            self.assertEqual(response.status_code, 200)
            self.assertEqual(len(response.get_json()["data"]), 1)

    def test_patch_device_property_api(self):
        """Ensure that we can update a device property."""
        device1 = Device(
            short_name="Just a device",
            is_public=False,
            is_private=False,
            is_internal=True,
        )
        device2 = Device(
            short_name="Another device",
            is_public=False,
            is_private=False,
            is_internal=True,
        )

        db.session.add(device1)
        db.session.add(device2)
        db.session.commit()

        device_property1 = DeviceProperty(label="property 1", device=device1,)
        db.session.add(device_property1)
        db.session.commit()

        payload = {
            "data": {
                "type": "device_property",
                "id": str(device_property1.id),
                "attributes": {"label": "property 2",},
                "relationships": {
                    "device": {"data": {"type": "device", "id": str(device2.id)}}
                },
            }
        }
        with self.client:
            url_patch = base_url + "/device-properties/" + str(device_property1.id)
            response = self.client.patch(
                url_patch,
                data=json.dumps(payload),
                content_type="application/vnd.api+json",
                headers=create_token(),
            )

        self.assertEqual(response.status_code, 200)

        device_property_reloaded = (
            db.session.query(DeviceProperty).filter_by(id=device_property1.id).one()
        )
        self.assertEqual(device_property_reloaded.label, "property 2")
        self.assertEqual(device_property_reloaded.device_id, device2.id)

    def test_delete_device_property_api(self):
        """Ensure that we can delete a device property."""
        device1 = Device(
            short_name="Just a device",
<<<<<<< HEAD
            is_public=True,
            is_private=False,
            is_internal=False,
=======
            is_public=False,
            is_private=False,
            is_internal=True,
>>>>>>> 4d0f77df
        )
        db.session.add(device1)
        db.session.commit()
        device_property1 = DeviceProperty(label="property 1", device=device1,)
        db.session.add(device_property1)
        db.session.commit()

        with self.client:
            response = self.client.get(
                base_url + "/devices/" + str(device1.id) + "/device-properties",
                content_type="application/vnd.api+json",
            )
            self.assertEqual(response.status_code, 200)
            self.assertEqual(len(response.get_json()["data"]), 1)

        #     response = self.client.delete(
        #         base_url + "/device-properties/" + str(device_property1.id),
        #         headers=create_token(),
        #     )
        #
        #     # I would expect a 204 (no content), but 200 is good as well
        #     self.assertTrue(response.status_code in [200, 204])
        #
        #     response = self.client.get(
        #         base_url + "/devices/" + str(device1.id) + "/device-properties",
        #         content_type="application/vnd.api+json",
        #     )
        #     self.assertEqual(response.status_code, 200)
        #     self.assertEqual(len(response.get_json()["data"]), 0)
        #
        # count_device_properties = (
        #     db.session.query(DeviceProperty)
        #     .filter_by(
        #         device_id=device1.id,
        #     )
        #     .count()
        # )
        # self.assertEqual(count_device_properties, 0)
        access_headers = create_token()
        with self.client:
            response = self.client.delete(
                base_url + "/devices/" + str(device1.id) + "/device-properties",
                content_type="application/vnd.api+json",
                headers=access_headers,
            )
<<<<<<< HEAD
        self.assertNotEqual(response.status_code, 200)
=======
            self.assertEqual(response.status_code, 200)
            self.assertEqual(len(response.get_json()["data"]), 0)

        count_device_properties = (
            db.session.query(DeviceProperty).filter_by(device_id=device1.id,).count()
        )
        self.assertEqual(count_device_properties, 0)

    def test_http_response_not_found(self):
        """Make sure that the backend responds with 404 HTTP-Code if a resource was not found."""
        url = f"{self.url}/{fake.random_int()}"
        _ = super().http_code_404_when_resource_not_found(url)
>>>>>>> 4d0f77df
<|MERGE_RESOLUTION|>--- conflicted
+++ resolved
@@ -257,15 +257,9 @@
         """Ensure that we can delete a device property."""
         device1 = Device(
             short_name="Just a device",
-<<<<<<< HEAD
             is_public=True,
             is_private=False,
             is_internal=False,
-=======
-            is_public=False,
-            is_private=False,
-            is_internal=True,
->>>>>>> 4d0f77df
         )
         db.session.add(device1)
         db.session.commit()
@@ -311,19 +305,9 @@
                 content_type="application/vnd.api+json",
                 headers=access_headers,
             )
-<<<<<<< HEAD
         self.assertNotEqual(response.status_code, 200)
-=======
-            self.assertEqual(response.status_code, 200)
-            self.assertEqual(len(response.get_json()["data"]), 0)
-
-        count_device_properties = (
-            db.session.query(DeviceProperty).filter_by(device_id=device1.id,).count()
-        )
-        self.assertEqual(count_device_properties, 0)
 
     def test_http_response_not_found(self):
         """Make sure that the backend responds with 404 HTTP-Code if a resource was not found."""
         url = f"{self.url}/{fake.random_int()}"
-        _ = super().http_code_404_when_resource_not_found(url)
->>>>>>> 4d0f77df
+        _ = super().http_code_404_when_resource_not_found(url)