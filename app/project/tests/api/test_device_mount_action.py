--- conflicted
+++ resolved
@@ -11,12 +11,8 @@
     Platform,
 )
 from project.api.models.base_model import db
-<<<<<<< HEAD
-from project.tests.base import BaseTestCase, fake, generate_token_data
+from project.tests.base import BaseTestCase, fake, generate_userinfo_data
 from project.tests.base import create_token
-=======
-from project.tests.base import BaseTestCase, fake, generate_userinfo_data
->>>>>>> 9469f49a
 from project.tests.models.test_configurations_model import generate_configuration_model
 from project.tests.models.test_mount_actions_model import add_mount_device_action_model
 
@@ -117,7 +113,6 @@
     def test_fail_to_delete_device_mount_action_without_permission(self):
         """Delete DeviceMountAction should fail without permission."""
         mount_device_action = add_mount_device_action_model()
-<<<<<<< HEAD
         access_headers = create_token()
         with self.client:
             response = self.client.delete(
@@ -126,34 +121,21 @@
                 headers=access_headers,
             )
         self.assertNotEqual(response.status_code, 200)
-=======
-        _ = super().delete_object(url=f"{self.url}/{mount_device_action.id}",)
->>>>>>> 9469f49a
 
     def test_filtered_by_configuration(self):
         """Ensure that I can prefilter by a specific configuration."""
         configuration1 = Configuration(
             label="sample configuration",
             location_type="static",
-<<<<<<< HEAD
-            is_public=True,
-            is_internal=False,
-=======
-            is_public=False,
-            is_internal=True,
->>>>>>> 9469f49a
+            is_public=True,
+            is_internal=False,
         )
         db.session.add(configuration1)
         configuration2 = Configuration(
             label="sample configuration II",
             location_type="static",
-<<<<<<< HEAD
-            is_public=True,
-            is_internal=False,
-=======
-            is_public=False,
-            is_internal=True,
->>>>>>> 9469f49a
+            is_public=True,
+            is_internal=False,
         )
         db.session.add(configuration2)
 
@@ -163,20 +145,12 @@
         db.session.add(contact)
 
         device1 = Device(
-<<<<<<< HEAD
             short_name="device1", is_public=True, is_private=False, is_internal=False,
-=======
-            short_name="device1", is_public=False, is_private=False, is_internal=True,
->>>>>>> 9469f49a
         )
         db.session.add(device1)
 
         device2 = Device(
-<<<<<<< HEAD
             short_name="device2", is_public=True, is_private=False, is_internal=False,
-=======
-            short_name="device2", is_public=False, is_private=False, is_internal=True,
->>>>>>> 9469f49a
         )
         db.session.add(device2)
 
@@ -254,25 +228,15 @@
         configuration1 = Configuration(
             label="sample configuration",
             location_type="static",
-<<<<<<< HEAD
-            is_public=True,
-            is_internal=False,
-=======
-            is_public=False,
-            is_internal=True,
->>>>>>> 9469f49a
+            is_public=True,
+            is_internal=False,
         )
         db.session.add(configuration1)
         configuration2 = Configuration(
             label="sample configuration II",
             location_type="static",
-<<<<<<< HEAD
-            is_public=True,
-            is_internal=False,
-=======
-            is_public=False,
-            is_internal=True,
->>>>>>> 9469f49a
+            is_public=True,
+            is_internal=False,
         )
         db.session.add(configuration2)
 
@@ -282,20 +246,12 @@
         db.session.add(contact)
 
         device1 = Device(
-<<<<<<< HEAD
             short_name="device1", is_public=True, is_private=False, is_internal=False,
-=======
-            short_name="device1", is_public=False, is_private=False, is_internal=True,
->>>>>>> 9469f49a
         )
         db.session.add(device1)
 
         device2 = Device(
-<<<<<<< HEAD
             short_name="device2", is_public=True, is_private=False, is_internal=False,
-=======
-            short_name="device2", is_public=False, is_private=False, is_internal=True,
->>>>>>> 9469f49a
         )
         db.session.add(device2)
 
@@ -364,25 +320,15 @@
         configuration1 = Configuration(
             label="sample configuration",
             location_type="static",
-<<<<<<< HEAD
-            is_public=True,
-            is_internal=False,
-=======
-            is_public=False,
-            is_internal=True,
->>>>>>> 9469f49a
+            is_public=True,
+            is_internal=False,
         )
         db.session.add(configuration1)
         configuration2 = Configuration(
             label="sample configuration II",
             location_type="static",
-<<<<<<< HEAD
-            is_public=True,
-            is_internal=False,
-=======
-            is_public=False,
-            is_internal=True,
->>>>>>> 9469f49a
+            is_public=True,
+            is_internal=False,
         )
         db.session.add(configuration2)
 
@@ -392,38 +338,22 @@
         db.session.add(contact)
 
         platform1 = Platform(
-<<<<<<< HEAD
             short_name="platform1", is_public=True, is_private=False, is_internal=False,
-=======
-            short_name="platform1", is_public=False, is_private=False, is_internal=True,
->>>>>>> 9469f49a
         )
         db.session.add(platform1)
 
         platform2 = Platform(
-<<<<<<< HEAD
             short_name="platform2", is_public=True, is_private=False, is_internal=False,
-=======
-            short_name="platform2", is_public=False, is_private=False, is_internal=True,
->>>>>>> 9469f49a
         )
         db.session.add(platform2)
 
         device1 = Device(
-<<<<<<< HEAD
             short_name="device1", is_public=True, is_private=False, is_internal=False,
-=======
-            short_name="device1", is_public=False, is_private=False, is_internal=True,
->>>>>>> 9469f49a
         )
         db.session.add(device1)
 
         device2 = Device(
-<<<<<<< HEAD
             short_name="device2", is_public=True, is_private=False, is_internal=False,
-=======
-            short_name="device2", is_public=False, is_private=False, is_internal=True,
->>>>>>> 9469f49a
         )
         db.session.add(device2)
 
