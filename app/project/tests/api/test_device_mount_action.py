"""Tests for the device mount action api."""

import datetime
import json

from dateutil.relativedelta import relativedelta

from project import base_url
from project.api.models import (
    Configuration,
    Contact,
    Device,
    DeviceMountAction,
    Platform,
    PlatformMountAction,
)
from project.api.models.base_model import db
from project.tests.base import BaseTestCase, create_token, fake, generate_userinfo_data
from project.tests.models.test_configurations_model import generate_configuration_model
from project.tests.models.test_mount_actions_model import add_mount_device_action_model


class TestDeviceMountAction(BaseTestCase):
    """Tests for the DeviceMountAction endpoints."""

    url = base_url + "/device-mount-actions"
    object_type = "device_mount_action"

    def test_get_device_mount_action(self):
        """Ensure the GET /device_mount_actions route reachable."""
        response = self.client.get(self.url)
        self.assertEqual(response.status_code, 200)
        # no data yet
        self.assertEqual(response.json["data"], [])

    def test_get_device_mount_action_collection(self):
        """Test retrieve a collection of DeviceMountAction objects."""
        mount_device_action = add_mount_device_action_model()
        with self.client:
            response = self.client.get(self.url)
        data = json.loads(response.data.decode())
        self.assertEqual(response.status_code, 200)
        self.assertEqual(
            mount_device_action.begin_description,
            data["data"][0]["attributes"]["begin_description"],
        )

    def test_post_device_mount_action(self):
        """Create DeviceMountAction."""
        userinfo = generate_userinfo_data()
        device = Device(
            short_name=fake.linux_processor(),
            manufacturer_name=fake.company(),
            is_public=True,
            is_private=False,
            is_internal=False,
        )
        parent_platform = Platform(
            short_name="device parent platform",
            manufacturer_name=fake.company(),
            is_public=True,
            is_private=False,
            is_internal=False,
        )

        begin_contact = Contact(
            given_name=userinfo["given_name"],
            family_name=userinfo["family_name"],
            email=userinfo["email"],
        )
        end_contact = Contact(
            given_name="C. " + userinfo["given_name"],
            family_name="C. " + userinfo["family_name"],
            email="c." + userinfo["email"],
        )
        configuration = generate_configuration_model()
        begin_date = fake.future_datetime()
        end_date = begin_date + datetime.timedelta(days=2)

        # And to make sure that we already have a parent platform mount
        platform_mount = PlatformMountAction(
            begin_date=begin_date,
            end_date=end_date,
            configuration=configuration,
            begin_contact=begin_contact,
            platform=parent_platform,
        )
        db.session.add_all(
            [
                device,
                parent_platform,
                begin_contact,
                end_contact,
                configuration,
                platform_mount,
            ]
        )
        db.session.commit()

        data = {
            "data": {
                "type": self.object_type,
                "attributes": {
                    "begin_description": "Test DeviceMountAction",
                    "begin_date": str(begin_date),
                    "offset_x": str(fake.coordinate()),
                    "offset_y": str(fake.coordinate()),
                    "offset_z": str(fake.coordinate()),
                    "end_description": "Test DeviceUnMountAction",
                    "end_date": str(end_date),
                },
                "relationships": {
                    "device": {"data": {"type": "device", "id": device.id}},
                    "begin_contact": {
                        "data": {"type": "contact", "id": begin_contact.id}
                    },
                    "end_contact": {"data": {"type": "contact", "id": end_contact.id}},
                    "parent_platform": {
                        "data": {"type": "platform", "id": parent_platform.id}
                    },
                    "configuration": {
                        "data": {"type": "configuration", "id": configuration.id}
                    },
                },
            }
        }
        _ = super().add_object(
            url=f"{self.url}?include=device,begin_contact,end_contact,parent_platform,configuration",
            data_object=data,
            object_type=self.object_type,
        )

    def test_update_device_mount_action(self):
        """Update DeviceMountAction."""
        mount_device_action = add_mount_device_action_model()
        # We don't want to deal with the parent platform mount at the moment.
        mount_device_action.parent_platform = None
        db.session.add(mount_device_action)
        db.session.add(mount_device_action)
        mount_device_action_updated = {
            "data": {
                "type": self.object_type,
                "id": mount_device_action.id,
                "attributes": {
                    "begin_description": "updated",
                },
            }
        }
        _ = super().update_object(
            url=f"{self.url}/{mount_device_action.id}",
            data_object=mount_device_action_updated,
            object_type=self.object_type,
        )

    def test_delete_device_mount_action(self):
        """Delete DeviceMountAction should fail without permission."""
        mount_device_action = add_mount_device_action_model()
        access_headers = create_token()
        # As long as there is no permission group for the configuration,
        # an authentificated user is allowed to delete the action.
        # (At least in our current implementation.)
        with self.client:
            response = self.client.delete(
                f"{self.url}/{mount_device_action.id}",
                content_type="application/vnd.api+json",
                headers=access_headers,
            )
        self.assertEqual(response.status_code, 200)

    def test_filtered_by_configuration(self):
        """Ensure that I can prefilter by a specific configuration."""
        configuration1 = Configuration(
            label="sample configuration",
            location_type="static",
            is_public=True,
            is_internal=False,
        )
        db.session.add(configuration1)
        configuration2 = Configuration(
            label="sample configuration II",
            location_type="static",
            is_public=True,
            is_internal=False,
        )
        db.session.add(configuration2)

        contact = Contact(
            given_name="Nils", family_name="Brinckmann", email="nils@gfz-potsdam.de"
        )
        db.session.add(contact)

        device1 = Device(
<<<<<<< HEAD
            short_name="device1", manufacturer_name=fake.company(),is_public=True, is_private=False, is_internal=False,
=======
            short_name="device1",
            is_public=True,
            is_private=False,
            is_internal=False,
>>>>>>> 62d894c8
        )
        db.session.add(device1)

        device2 = Device(
<<<<<<< HEAD
            short_name="device2", manufacturer_name=fake.company(),is_public=True, is_private=False, is_internal=False,
=======
            short_name="device2",
            is_public=True,
            is_private=False,
            is_internal=False,
>>>>>>> 62d894c8
        )
        db.session.add(device2)

        action1 = DeviceMountAction(
            configuration=configuration1,
            begin_contact=contact,
            device=device1,
            parent_platform=None,
            begin_description="Some first action",
            begin_date=fake.date_time(),
        )
        db.session.add(action1)

        action2 = DeviceMountAction(
            configuration=configuration2,
            begin_contact=contact,
            device=device2,
            begin_description="Some other action",
            begin_date=fake.date_time(),
        )
        db.session.add(action2)
        db.session.commit()

        # first check to get them all
        with self.client:
            url_get_all = base_url + "/device-mount-actions"
            response = self.client.get(
                url_get_all, content_type="application/vnd.api+json"
            )
        self.assertEqual(response.status_code, 200)
        self.assertEqual(len(response.json["data"]), 2)

        # then test only for the first configuration
        with self.client:
            url_get_for_configuration1 = (
                base_url + f"/configurations/{configuration1.id}/device-mount-actions"
            )
            response = self.client.get(
                url_get_for_configuration1, content_type="application/vnd.api+json"
            )
        self.assertEqual(response.status_code, 200)
        self.assertEqual(len(response.json["data"]), 1)
        self.assertEqual(
            response.json["data"][0]["attributes"]["begin_description"],
            "Some first action",
        )

        # and test the second configuration
        with self.client:
            url_get_for_configuration2 = (
                base_url + f"/configurations/{configuration2.id}/device-mount-actions"
            )
            response = self.client.get(
                url_get_for_configuration2, content_type="application/vnd.api+json"
            )
        self.assertEqual(response.status_code, 200)
        self.assertEqual(len(response.json["data"]), 1)
        self.assertEqual(
            response.json["data"][0]["attributes"]["begin_description"],
            "Some other action",
        )

        # and for a non existing
        with self.client:
            url_get_for_non_existing_configuration = (
                base_url
                + f"/configurations/{configuration2.id + 9999}/device-mount-actions"
            )
            response = self.client.get(
                url_get_for_non_existing_configuration,
                content_type="application/vnd.api+json",
            )
        self.assertEqual(response.status_code, 404)

    def test_filtered_by_device(self):
        """Ensure that I can prefilter by a specific devices."""
        configuration1 = Configuration(
            label="sample configuration",
            location_type="static",
            is_public=True,
            is_internal=False,
        )
        db.session.add(configuration1)
        configuration2 = Configuration(
            label="sample configuration II",
            location_type="static",
            is_public=True,
            is_internal=False,
        )
        db.session.add(configuration2)

        contact = Contact(
            given_name="Nils", family_name="Brinckmann", email="nils@gfz-potsdam.de"
        )
        db.session.add(contact)

        device1 = Device(
<<<<<<< HEAD
            short_name="device1", manufacturer_name=fake.company(),is_public=True, is_private=False, is_internal=False,
=======
            short_name="device1",
            is_public=True,
            is_private=False,
            is_internal=False,
>>>>>>> 62d894c8
        )
        db.session.add(device1)

        device2 = Device(
<<<<<<< HEAD
            short_name="device2", manufacturer_name=fake.company(),is_public=True, is_private=False, is_internal=False,
=======
            short_name="device2",
            is_public=True,
            is_private=False,
            is_internal=False,
>>>>>>> 62d894c8
        )
        db.session.add(device2)

        action1 = DeviceMountAction(
            configuration=configuration1,
            begin_contact=contact,
            device=device1,
            parent_platform=None,
            begin_description="Some first action",
            begin_date=fake.date_time(),
        )
        db.session.add(action1)

        action2 = DeviceMountAction(
            configuration=configuration2,
            begin_contact=contact,
            device=device2,
            begin_description="Some other action",
            begin_date=fake.date_time(),
        )
        db.session.add(action2)

        db.session.commit()

        # test only for the first device
        with self.client:
            url_get_for_device1 = (
                base_url + f"/devices/{device1.id}/device-mount-actions"
            )
            response = self.client.get(
                url_get_for_device1, content_type="application/vnd.api+json"
            )
        self.assertEqual(response.status_code, 200)
        self.assertEqual(len(response.json["data"]), 1)
        self.assertEqual(
            response.json["data"][0]["attributes"]["begin_description"],
            "Some first action",
        )

        # and test the second device
        with self.client:
            url_get_for_device2 = (
                base_url + f"/devices/{device2.id}/device-mount-actions"
            )
            response = self.client.get(
                url_get_for_device2, content_type="application/vnd.api+json"
            )
        self.assertEqual(response.status_code, 200)
        self.assertEqual(len(response.json["data"]), 1)
        self.assertEqual(
            response.json["data"][0]["attributes"]["begin_description"],
            "Some other action",
        )

        # and for a non existing
        with self.client:
            url_get_for_non_existing_device = (
                base_url + f"/devices/{device2.id + 9999}/device-mount-actions"
            )
            response = self.client.get(
                url_get_for_non_existing_device,
                content_type="application/vnd.api+json",
            )
        self.assertEqual(response.status_code, 404)

    def test_filtered_by_platform(self):
        """Ensure that I can prefilter by a specific (parent) platform."""
        configuration1 = Configuration(
            label="sample configuration",
            location_type="static",
            is_public=True,
            is_internal=False,
        )
        db.session.add(configuration1)
        configuration2 = Configuration(
            label="sample configuration II",
            location_type="static",
            is_public=True,
            is_internal=False,
        )
        db.session.add(configuration2)

        contact = Contact(
            given_name="Nils", family_name="Brinckmann", email="nils@gfz-potsdam.de"
        )
        db.session.add(contact)

        platform1 = Platform(
<<<<<<< HEAD
            short_name="platform1", manufacturer_name=fake.company(), is_public=True, is_private=False, is_internal=False,
=======
            short_name="platform1",
            is_public=True,
            is_private=False,
            is_internal=False,
>>>>>>> 62d894c8
        )
        db.session.add(platform1)

        platform2 = Platform(
<<<<<<< HEAD
            short_name="platform2", manufacturer_name=fake.company(), is_public=True, is_private=False, is_internal=False,
=======
            short_name="platform2",
            is_public=True,
            is_private=False,
            is_internal=False,
>>>>>>> 62d894c8
        )
        db.session.add(platform2)

        device1 = Device(
<<<<<<< HEAD
            short_name="device1", manufacturer_name=fake.company(),is_public=True, is_private=False, is_internal=False,
=======
            short_name="device1",
            is_public=True,
            is_private=False,
            is_internal=False,
>>>>>>> 62d894c8
        )
        db.session.add(device1)

        device2 = Device(
<<<<<<< HEAD
            short_name="device2", manufacturer_name=fake.company(),is_public=True, is_private=False, is_internal=False,
=======
            short_name="device2",
            is_public=True,
            is_private=False,
            is_internal=False,
>>>>>>> 62d894c8
        )
        db.session.add(device2)

        action1 = DeviceMountAction(
            configuration=configuration1,
            begin_contact=contact,
            device=device1,
            parent_platform=platform1,
            begin_description="Some first action",
            begin_date=fake.date_time(),
        )
        db.session.add(action1)

        action2 = DeviceMountAction(
            configuration=configuration2,
            parent_platform=platform2,
            begin_contact=contact,
            device=device2,
            begin_description="Some other action",
            begin_date=fake.date_time(),
        )
        db.session.add(action2)

        db.session.commit()

        # test only for the first platform
        with self.client:
            url_get_for_platform1 = (
                base_url + f"/platforms/{platform1.id}/device-mount-actions"
            )
            response = self.client.get(
                url_get_for_platform1, content_type="application/vnd.api+json"
            )
        self.assertEqual(response.status_code, 200)
        self.assertEqual(len(response.json["data"]), 1)
        self.assertEqual(
            response.json["data"][0]["attributes"]["begin_description"],
            "Some first action",
        )

        # and test the second platform
        with self.client:
            url_get_for_platform2 = (
                base_url + f"/platforms/{platform2.id}/device-mount-actions"
            )
            response = self.client.get(
                url_get_for_platform2, content_type="application/vnd.api+json"
            )
        self.assertEqual(response.status_code, 200)
        self.assertEqual(len(response.json["data"]), 1)
        self.assertEqual(
            response.json["data"][0]["attributes"]["begin_description"],
            "Some other action",
        )

        # and for a non existing
        with self.client:
            url_get_for_non_existing = (
                base_url + f"/platforms/{platform2.id + 9999}/device-mount-actions"
            )
            response = self.client.get(
                url_get_for_non_existing,
                content_type="application/vnd.api+json",
            )
        self.assertEqual(response.status_code, 404)

    def test_http_response_not_found(self):
        """Make sure that the backend responds with 404 HTTP-Code if a resource was not found."""
        url = f"{self.url}/{fake.random_int()}"
        _ = super().http_code_404_when_resource_not_found(url)

    def test_update_device_mount_action_change_device_id(self):
        """Make sure device id can not be changed if new device doesn't exist."""
        mount_device_action = add_mount_device_action_model()
        mount_device_action.parent_platform = None
        db.session.add(mount_device_action)
        db.session.commit()
        mount_device_action_updated = {
            "data": {
                "type": self.object_type,
                "id": mount_device_action.id,
                "attributes": {
                    "begin_description": "updated",
                },
                "relationships": {
                    "device": {
                        "data": {
                            "type": "device",
                            "id": mount_device_action.device.id + 1,
                        }
                    },
                },
            }
        }
        access_headers = create_token()
        with self.client:
            response = self.client.patch(
                f"{self.url}/{mount_device_action.id}",
                data=json.dumps(mount_device_action_updated),
                content_type="application/vnd.api+json",
                headers=access_headers,
            )

        self.assertEqual(response.status_code, 404)

    def test_update_device_mount_action_change_configuration_id(self):
        """Make sure configuration id can not be changed if new config doesn't exist."""
        mount_device_action = add_mount_device_action_model()
        mount_device_action.parent_platform = None
        db.session.add(mount_device_action)
        db.session.commit()
        mount_device_action_updated = {
            "data": {
                "type": self.object_type,
                "id": mount_device_action.id,
                "attributes": {
                    "begin_description": "updated",
                },
                "relationships": {
                    "configuration": {
                        "data": {
                            "type": "configuration",
                            "id": mount_device_action.configuration.id + 1,
                        }
                    },
                },
            }
        }
        access_headers = create_token()
        with self.client:
            response = self.client.patch(
                f"{self.url}/{mount_device_action.id}",
                data=json.dumps(mount_device_action_updated),
                content_type="application/vnd.api+json",
                headers=access_headers,
            )
        self.assertEqual(response.status_code, 404)

    def test_update_device_mount_action_change_parent_platform_id(self):
        """Make sure parent platform id can not be changed without platform mount."""
        mount_device_action = add_mount_device_action_model()
        mount_device_action_updated = {
            "data": {
                "type": self.object_type,
                "id": mount_device_action.id,
                "attributes": {"begin_description": "updated"},
                "relationships": {
                    "parent_platform": {
                        "data": {
                            "type": "platform",
                            # We don't have a platform mount action for this
                            # parent platform for the whole time.
                            "id": mount_device_action.parent_platform.id + 1,
                        }
                    },
                },
            }
        }
        access_headers = create_token()
        with self.client:
            response = self.client.patch(
                f"{self.url}/{mount_device_action.id}",
                data=json.dumps(mount_device_action_updated),
                content_type="application/vnd.api+json",
                headers=access_headers,
            )
        self.assertEqual(response.status_code, 409)

    def test_update_device_mount_action_add_parent_platform_id_if_there_is_no_parent(
        self,
    ):
        """Make sure parent platform id can be add if it is None."""
        d = Device(
            short_name=fake.linux_processor(),
            is_public=True,
            is_private=False,
            is_internal=False,
        )
        userinfo = generate_userinfo_data()
        c1 = Contact(
            given_name=userinfo["given_name"],
            family_name=userinfo["family_name"],
            email=userinfo["email"],
        )

        config = generate_configuration_model()
        device_mount_action = DeviceMountAction(
            begin_date=fake.date(),
            begin_description="test mount device action model",
            offset_x=fake.coordinate(),
            offset_y=fake.coordinate(),
            offset_z=fake.coordinate(),
            device=d,
        )
        device_mount_action.configuration = config
        device_mount_action.begin_contact = c1

        p_p = Platform(
            short_name="device parent platform",
            is_public=True,
            is_private=False,
            is_internal=False,
        )
        platform_mount_action = PlatformMountAction(
            begin_date=device_mount_action.begin_date,
            begin_description="test mount device action model",
            offset_x=fake.coordinate(),
            offset_y=fake.coordinate(),
            offset_z=fake.coordinate(),
            platform=p_p,
            begin_contact=c1,
            configuration=config,
        )
        db.session.add_all(
            [d, c1, p_p, config, device_mount_action, platform_mount_action]
        )
        db.session.commit()
        self.assertEqual(device_mount_action.parent_platform, None)

        mount_device_action_updated = {
            "data": {
                "type": self.object_type,
                "id": device_mount_action.id,
                "attributes": {"begin_description": "updated"},
                "relationships": {
                    "parent_platform": {
                        "data": {
                            "type": "platform",
                            "id": p_p.id,
                        }
                    },
                },
            }
        }
        access_headers = create_token()
        with self.client:
            response = self.client.patch(
                f"{self.url}/{device_mount_action.id}",
                data=json.dumps(mount_device_action_updated),
                content_type="application/vnd.api+json",
                headers=access_headers,
            )
        self.assertEqual(response.status_code, 200)

    def test_update_device_mount_and_unmount_a_device(self):
        """Make sure device can be unmounted."""
        mount_device_action = add_mount_device_action_model()
        # Make sure we don't have to deal with the parent platform mount
        # at this moment.
        mount_device_action.parent_platform = None
        db.session.add(mount_device_action)
        db.session.commit()
        end_date = mount_device_action.begin_date + relativedelta(years=+1)
        mount_device_action_updated = {
            "data": {
                "type": self.object_type,
                "id": mount_device_action.id,
                "attributes": {"end_date": end_date.isoformat()},
                "relationships": {
                    "end_contact": {
                        "data": {
                            "type": "contact",
                            "id": mount_device_action.begin_contact.id,
                        }
                    },
                },
            }
        }
        access_headers = create_token()
        with self.client:
            response = self.client.patch(
                f"{self.url}/{mount_device_action.id}",
                data=json.dumps(mount_device_action_updated),
                content_type="application/vnd.api+json",
                headers=access_headers,
            )
        self.assertEqual(response.status_code, 200)
        data = response.json["data"]
        self.assertEqual(data["attributes"]["end_date"], end_date.isoformat())

    def test_update_device_mount_and_change_the_time_intervall(self):
        """Make sure device con not be unmounted."""
        d = Device(
            short_name=fake.linux_processor(),
            is_public=True,
            is_private=False,
            is_internal=False,
        )
        userinfo = generate_userinfo_data()
        c1 = Contact(
            given_name=userinfo["given_name"],
            family_name=userinfo["family_name"],
            email=userinfo["email"],
        )

        config = generate_configuration_model()
        device_mount_action_1 = DeviceMountAction(
            begin_date="2022-06-08T07:25:00.782000",
            end_date="2023-06-08T07:25:00.782000",
            begin_description="test mount device action model",
            offset_x=fake.coordinate(),
            offset_y=fake.coordinate(),
            offset_z=fake.coordinate(),
            device=d,
        )
        device_mount_action_1.configuration = config
        device_mount_action_1.begin_contact = c1
        device_mount_action_1.end_contact = c1

        device_mount_action_2 = DeviceMountAction(
            begin_date="2024-06-08T07:25:00.782000",
            begin_description="test mount device action model",
            offset_x=fake.coordinate(),
            offset_y=fake.coordinate(),
            offset_z=fake.coordinate(),
            device=d,
        )
        device_mount_action_2.configuration = config
        device_mount_action_2.begin_contact = c1

        p_p = Platform(
            short_name="device parent platform",
            is_public=True,
            is_private=False,
            is_internal=False,
        )
        db.session.add_all(
            [d, c1, p_p, config, device_mount_action_1, device_mount_action_2]
        )
        db.session.commit()
        end_date = device_mount_action_2.begin_date + relativedelta(years=+1)
        # try to change it with an intervall, where the device mounted.
        mount_device_action_updated = {
            "data": {
                "type": self.object_type,
                "id": device_mount_action_2.id,
                "attributes": {
                    "begin_date": "2022-08-08T07:25:00.782000",
                    "end_date": end_date.isoformat(),
                },
                "relationships": {
                    "end_contact": {
                        "data": {
                            "type": "contact",
                            "id": device_mount_action_2.begin_contact.id,
                        }
                    },
                },
            }
        }
        access_headers = create_token()
        with self.client:
            response = self.client.patch(
                f"{self.url}/{device_mount_action_2.id}",
                data=json.dumps(mount_device_action_updated),
                content_type="application/vnd.api+json",
                headers=access_headers,
            )
        self.assertEqual(response.status_code, 409)

        # This Should Work as we will deliver a valid time-interval
        mount_device_action_with_no_conflicts = {
            "data": {
                "type": self.object_type,
                "id": device_mount_action_2.id,
                "attributes": {
                    "begin_date": "2023-08-08T07:25:00.782000",
                    "end_date": end_date.isoformat(),
                },
                "relationships": {
                    "end_contact": {
                        "data": {
                            "type": "contact",
                            "id": device_mount_action_2.begin_contact.id,
                        }
                    },
                },
            }
        }
        access_headers = create_token()
        with self.client:
            response = self.client.patch(
                f"{self.url}/{device_mount_action_2.id}",
                data=json.dumps(mount_device_action_with_no_conflicts),
                content_type="application/vnd.api+json",
                headers=access_headers,
            )
        self.assertEqual(response.status_code, 200)

        # And also if we try to change the time-intervall with a conflict in
        # end_date should not work
        mount_device_action_with_conflict_on_end_date = {
            "data": {
                "type": self.object_type,
                "id": device_mount_action_1.id,
                "attributes": {
                    "end_date": "2023-11-08T07:25:00.782000",
                },
            }
        }
        access_headers = create_token()
        with self.client:
            response = self.client.patch(
                f"{self.url}/{device_mount_action_1.id}",
                data=json.dumps(mount_device_action_with_conflict_on_end_date),
                content_type="application/vnd.api+json",
                headers=access_headers,
            )
        self.assertEqual(response.status_code, 409)<|MERGE_RESOLUTION|>--- conflicted
+++ resolved
@@ -4,7 +4,6 @@
 import json
 
 from dateutil.relativedelta import relativedelta
-
 from project import base_url
 from project.api.models import (
     Configuration,
@@ -190,26 +189,12 @@
         db.session.add(contact)
 
         device1 = Device(
-<<<<<<< HEAD
-            short_name="device1", manufacturer_name=fake.company(),is_public=True, is_private=False, is_internal=False,
-=======
-            short_name="device1",
-            is_public=True,
-            is_private=False,
-            is_internal=False,
->>>>>>> 62d894c8
+            short_name="device1", manufacturer_name=fake.company(), is_public=True, is_private=False, is_internal=False,
         )
         db.session.add(device1)
 
         device2 = Device(
-<<<<<<< HEAD
-            short_name="device2", manufacturer_name=fake.company(),is_public=True, is_private=False, is_internal=False,
-=======
-            short_name="device2",
-            is_public=True,
-            is_private=False,
-            is_internal=False,
->>>>>>> 62d894c8
+            short_name="device2", manufacturer_name=fake.company(), is_public=True, is_private=False, is_internal=False,
         )
         db.session.add(device2)
 
@@ -245,7 +230,7 @@
         # then test only for the first configuration
         with self.client:
             url_get_for_configuration1 = (
-                base_url + f"/configurations/{configuration1.id}/device-mount-actions"
+                    base_url + f"/configurations/{configuration1.id}/device-mount-actions"
             )
             response = self.client.get(
                 url_get_for_configuration1, content_type="application/vnd.api+json"
@@ -260,7 +245,7 @@
         # and test the second configuration
         with self.client:
             url_get_for_configuration2 = (
-                base_url + f"/configurations/{configuration2.id}/device-mount-actions"
+                    base_url + f"/configurations/{configuration2.id}/device-mount-actions"
             )
             response = self.client.get(
                 url_get_for_configuration2, content_type="application/vnd.api+json"
@@ -275,8 +260,8 @@
         # and for a non existing
         with self.client:
             url_get_for_non_existing_configuration = (
-                base_url
-                + f"/configurations/{configuration2.id + 9999}/device-mount-actions"
+                    base_url
+                    + f"/configurations/{configuration2.id + 9999}/device-mount-actions"
             )
             response = self.client.get(
                 url_get_for_non_existing_configuration,
@@ -307,26 +292,12 @@
         db.session.add(contact)
 
         device1 = Device(
-<<<<<<< HEAD
-            short_name="device1", manufacturer_name=fake.company(),is_public=True, is_private=False, is_internal=False,
-=======
-            short_name="device1",
-            is_public=True,
-            is_private=False,
-            is_internal=False,
->>>>>>> 62d894c8
+            short_name="device1", manufacturer_name=fake.company(), is_public=True, is_private=False, is_internal=False,
         )
         db.session.add(device1)
 
         device2 = Device(
-<<<<<<< HEAD
-            short_name="device2", manufacturer_name=fake.company(),is_public=True, is_private=False, is_internal=False,
-=======
-            short_name="device2",
-            is_public=True,
-            is_private=False,
-            is_internal=False,
->>>>>>> 62d894c8
+            short_name="device2", manufacturer_name=fake.company(), is_public=True, is_private=False, is_internal=False,
         )
         db.session.add(device2)
 
@@ -354,7 +325,7 @@
         # test only for the first device
         with self.client:
             url_get_for_device1 = (
-                base_url + f"/devices/{device1.id}/device-mount-actions"
+                    base_url + f"/devices/{device1.id}/device-mount-actions"
             )
             response = self.client.get(
                 url_get_for_device1, content_type="application/vnd.api+json"
@@ -369,7 +340,7 @@
         # and test the second device
         with self.client:
             url_get_for_device2 = (
-                base_url + f"/devices/{device2.id}/device-mount-actions"
+                    base_url + f"/devices/{device2.id}/device-mount-actions"
             )
             response = self.client.get(
                 url_get_for_device2, content_type="application/vnd.api+json"
@@ -384,7 +355,7 @@
         # and for a non existing
         with self.client:
             url_get_for_non_existing_device = (
-                base_url + f"/devices/{device2.id + 9999}/device-mount-actions"
+                    base_url + f"/devices/{device2.id + 9999}/device-mount-actions"
             )
             response = self.client.get(
                 url_get_for_non_existing_device,
@@ -415,50 +386,24 @@
         db.session.add(contact)
 
         platform1 = Platform(
-<<<<<<< HEAD
-            short_name="platform1", manufacturer_name=fake.company(), is_public=True, is_private=False, is_internal=False,
-=======
-            short_name="platform1",
-            is_public=True,
-            is_private=False,
-            is_internal=False,
->>>>>>> 62d894c8
+            short_name="platform1", manufacturer_name=fake.company(), is_public=True, is_private=False,
+            is_internal=False,
         )
         db.session.add(platform1)
 
         platform2 = Platform(
-<<<<<<< HEAD
-            short_name="platform2", manufacturer_name=fake.company(), is_public=True, is_private=False, is_internal=False,
-=======
-            short_name="platform2",
-            is_public=True,
-            is_private=False,
-            is_internal=False,
->>>>>>> 62d894c8
+            short_name="platform2", manufacturer_name=fake.company(), is_public=True, is_private=False,
+            is_internal=False,
         )
         db.session.add(platform2)
 
         device1 = Device(
-<<<<<<< HEAD
-            short_name="device1", manufacturer_name=fake.company(),is_public=True, is_private=False, is_internal=False,
-=======
-            short_name="device1",
-            is_public=True,
-            is_private=False,
-            is_internal=False,
->>>>>>> 62d894c8
+            short_name="device1", manufacturer_name=fake.company(), is_public=True, is_private=False, is_internal=False,
         )
         db.session.add(device1)
 
         device2 = Device(
-<<<<<<< HEAD
-            short_name="device2", manufacturer_name=fake.company(),is_public=True, is_private=False, is_internal=False,
-=======
-            short_name="device2",
-            is_public=True,
-            is_private=False,
-            is_internal=False,
->>>>>>> 62d894c8
+            short_name="device2", manufacturer_name=fake.company(), is_public=True, is_private=False, is_internal=False,
         )
         db.session.add(device2)
 
@@ -487,7 +432,7 @@
         # test only for the first platform
         with self.client:
             url_get_for_platform1 = (
-                base_url + f"/platforms/{platform1.id}/device-mount-actions"
+                    base_url + f"/platforms/{platform1.id}/device-mount-actions"
             )
             response = self.client.get(
                 url_get_for_platform1, content_type="application/vnd.api+json"
@@ -502,7 +447,7 @@
         # and test the second platform
         with self.client:
             url_get_for_platform2 = (
-                base_url + f"/platforms/{platform2.id}/device-mount-actions"
+                    base_url + f"/platforms/{platform2.id}/device-mount-actions"
             )
             response = self.client.get(
                 url_get_for_platform2, content_type="application/vnd.api+json"
@@ -517,7 +462,7 @@
         # and for a non existing
         with self.client:
             url_get_for_non_existing = (
-                base_url + f"/platforms/{platform2.id + 9999}/device-mount-actions"
+                    base_url + f"/platforms/{platform2.id + 9999}/device-mount-actions"
             )
             response = self.client.get(
                 url_get_for_non_existing,
@@ -628,7 +573,7 @@
         self.assertEqual(response.status_code, 409)
 
     def test_update_device_mount_action_add_parent_platform_id_if_there_is_no_parent(
-        self,
+            self,
     ):
         """Make sure parent platform id can be add if it is None."""
         d = Device(
