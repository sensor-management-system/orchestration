"""Tests for the device calibration api."""

import json

from project import base_url
from project.api.models import Contact, Device, DeviceCalibrationAction
from project.api.models.base_model import db
from project.tests.base import BaseTestCase, fake, generate_token_data
from project.tests.models.test_device_calibration_action_model import (
    add_device_calibration_action,
)
from project.tests.models.test_device_calibration_action_model import (
    add_device_property_calibration_model,
)
<<<<<<< HEAD
from project.tests.models.test_device_calibration_attachment_model import \
    add_device_calibration_attachment
=======
from project.tests.models.test_device_calibration_attachment_model import (
    add_device_calibration_attachment,
)
>>>>>>> d226893b


class TestDeviceCalibrationAction(BaseTestCase):
    """Tests for the DeviceCalibrationAction endpoints."""

    url = base_url + "/device-calibration-actions"
    object_type = "device_calibration_action"

    def test_get_device_calibration_action(self):
        """Ensure the GET /device_calibration_action route reachable."""
        response = self.client.get(self.url)
        self.assertEqual(response.status_code, 200)
        # no data yet
        self.assertEqual(response.json["data"], [])

    def test_get_device_calibration_action_collection(self):
        """Test retrieve a collection of DeviceCalibrationAction objects."""
        device_calibration_action = add_device_calibration_action()
        with self.client:
            response = self.client.get(self.url)
        data = json.loads(response.data.decode())
        self.assertEqual(response.status_code, 200)
        self.assertEqual(
            device_calibration_action.description,
            data["data"][0]["attributes"]["description"],
        )

    def test_post_device_calibration_action(self):
        """Create DeviceCalibrationAction."""
        device = Device(short_name="Device 12",
                        is_public=False,
                        is_private=False,
                        is_internal=True,
                        )
        mock_jwt = generate_token_data()
        contact = Contact(
            given_name=mock_jwt["given_name"],
            family_name=mock_jwt["family_name"],
            email=mock_jwt["email"],
        )
        db.session.add_all([device, contact])
        db.session.commit()
        data = {
            "data": {
                "type": self.object_type,
                "attributes": {
                    "description": "Test DeviceCalibrationAction",
                    "formula": fake.pystr(),
                    "value": fake.pyfloat(),
                    "current_calibration_date": fake.future_datetime().__str__(),
                    "next_calibration_date": fake.future_datetime().__str__(),
                },
                "relationships": {
                    "device": {"data": {"type": "device", "id": device.id}},
                    "contact": {"data": {"type": "contact", "id": contact.id}},
                },
            }
        }
        _ = super().add_object(
            url=f"{self.url}?include=device,contact",
            data_object=data,
            object_type=self.object_type,
        )

    def test_update_device_calibration_action(self):
        """Update DeviceCalibration."""
        device_calibration_action = add_device_calibration_action()
        device_calibration_action_updated = {
            "data": {
                "type": self.object_type,
                "id": device_calibration_action.id,
                "attributes": {"description": "updated",},
            }
        }
        _ = super().update_object(
            url=f"{self.url}/{device_calibration_action.id}",
            data_object=device_calibration_action_updated,
            object_type=self.object_type,
        )

    def test_delete_device_calibration_action(self):
        """Delete DeviceCalibrationAction."""
        device_calibration_action = add_device_calibration_action()
        _ = super().delete_object(url=f"{self.url}/{device_calibration_action.id}",)

    def test_filtered_by_device(self):
        """Ensure that I can prefilter by a specific device."""
        device1 = Device(short_name="sample device",
                         is_public=False,
                         is_private=False,
                         is_internal=True,
                         )
        db.session.add(device1)
        device2 = Device(short_name="sample device II",
                         is_public=False,
                         is_private=False,
                         is_internal=True,
                         )
        db.session.add(device2)

        contact = Contact(
            given_name="Nils", family_name="Brinckmann", email="nils@gfz-potsdam.de"
        )
        db.session.add(contact)

        action1 = DeviceCalibrationAction(
            device=device1,
            contact=contact,
            description="Some first action",
            current_calibration_date=fake.date_time(),
        )
        db.session.add(action1)

        action2 = DeviceCalibrationAction(
            device=device2,
            contact=contact,
            description="Some other action",
            current_calibration_date=fake.date_time(),
        )
        db.session.add(action2)
        db.session.commit()

        # first check to get them all
        with self.client:
            url_get_all = base_url + "/device-calibration-actions"
            response = self.client.get(
                url_get_all, content_type="application/vnd.api+json"
            )
        self.assertEqual(response.status_code, 200)
        self.assertEqual(len(response.json["data"]), 2)

        # then test only for the first device
        with self.client:
            url_get_for_device1 = (
                base_url + f"/devices/{device1.id}/device-calibration-actions"
            )
            response = self.client.get(
                url_get_for_device1, content_type="application/vnd.api+json"
            )
        self.assertEqual(response.status_code, 200)
        self.assertEqual(len(response.json["data"]), 1)
        self.assertEqual(
            response.json["data"][0]["attributes"]["description"], "Some first action"
        )

        # and test the second device
        with self.client:
            url_get_for_device2 = (
                base_url + f"/devices/{device2.id}/device-calibration-actions"
            )
            response = self.client.get(
                url_get_for_device2, content_type="application/vnd.api+json"
            )
        self.assertEqual(response.status_code, 200)
        self.assertEqual(len(response.json["data"]), 1)
        self.assertEqual(
            response.json["data"][0]["attributes"]["description"], "Some other action"
        )

        # and for a non existing
        with self.client:
            url_get_for_non_existing_device = (
                base_url + f"/devices/{device2.id + 9999}/device-calibration-actions"
            )
            response = self.client.get(
                url_get_for_non_existing_device, content_type="application/vnd.api+json"
            )
        self.assertEqual(response.status_code, 404)

    def test_delete_device_calibration_action_with_an_attachment_link(self):
        """Make sure the deletion of a DeviceCalibrationAction can be done even
        if it linked to an attachment."""

        device_calibration_action = add_device_calibration_attachment()
        _ = super().delete_object(url=f"{self.url}/{device_calibration_action.id}",)

    def test_delete_device_caliubration_action_with_device_property_link(self):
        """
        Make sure that the deletion of a DeviceCalibrationAction can be done
        even it it links to an device property.
        """
        device_property_calibration = add_device_property_calibration_model()
        device_calibration_action_id = device_property_calibration.calibration_action_id
        _ = super().delete_object(url=f"{self.url}/{device_calibration_action_id}",)

    def test_http_response_not_found(self):
        """Make sure that the backend responds with 404 HTTP-Code if a resource was not found."""
        url = f"{self.url}/{fake.random_int()}"
        _ = super().http_code_404_when_resource_not_found(url)<|MERGE_RESOLUTION|>--- conflicted
+++ resolved
@@ -12,14 +12,8 @@
 from project.tests.models.test_device_calibration_action_model import (
     add_device_property_calibration_model,
 )
-<<<<<<< HEAD
 from project.tests.models.test_device_calibration_attachment_model import \
     add_device_calibration_attachment
-=======
-from project.tests.models.test_device_calibration_attachment_model import (
-    add_device_calibration_attachment,
-)
->>>>>>> d226893b
 
 
 class TestDeviceCalibrationAction(BaseTestCase):
@@ -91,7 +85,9 @@
             "data": {
                 "type": self.object_type,
                 "id": device_calibration_action.id,
-                "attributes": {"description": "updated",},
+                "attributes": {
+                    "description": "updated",
+                },
             }
         }
         _ = super().update_object(
@@ -103,7 +99,9 @@
     def test_delete_device_calibration_action(self):
         """Delete DeviceCalibrationAction."""
         device_calibration_action = add_device_calibration_action()
-        _ = super().delete_object(url=f"{self.url}/{device_calibration_action.id}",)
+        _ = super().delete_object(
+            url=f"{self.url}/{device_calibration_action.id}",
+        )
 
     def test_filtered_by_device(self):
         """Ensure that I can prefilter by a specific device."""
@@ -154,7 +152,7 @@
         # then test only for the first device
         with self.client:
             url_get_for_device1 = (
-                base_url + f"/devices/{device1.id}/device-calibration-actions"
+                    base_url + f"/devices/{device1.id}/device-calibration-actions"
             )
             response = self.client.get(
                 url_get_for_device1, content_type="application/vnd.api+json"
@@ -168,7 +166,7 @@
         # and test the second device
         with self.client:
             url_get_for_device2 = (
-                base_url + f"/devices/{device2.id}/device-calibration-actions"
+                    base_url + f"/devices/{device2.id}/device-calibration-actions"
             )
             response = self.client.get(
                 url_get_for_device2, content_type="application/vnd.api+json"
@@ -182,7 +180,7 @@
         # and for a non existing
         with self.client:
             url_get_for_non_existing_device = (
-                base_url + f"/devices/{device2.id + 9999}/device-calibration-actions"
+                    base_url + f"/devices/{device2.id + 9999}/device-calibration-actions"
             )
             response = self.client.get(
                 url_get_for_non_existing_device, content_type="application/vnd.api+json"
@@ -194,7 +192,9 @@
         if it linked to an attachment."""
 
         device_calibration_action = add_device_calibration_attachment()
-        _ = super().delete_object(url=f"{self.url}/{device_calibration_action.id}",)
+        _ = super().delete_object(
+            url=f"{self.url}/{device_calibration_action.id}",
+        )
 
     def test_delete_device_caliubration_action_with_device_property_link(self):
         """
