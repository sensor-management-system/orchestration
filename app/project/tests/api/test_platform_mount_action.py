"""Tests for the platform mount action api."""

import datetime
import json

from dateutil.relativedelta import relativedelta

from project import base_url
from project.api.models import Configuration, Contact, Platform, PlatformMountAction
from project.api.models.base_model import db
from project.tests.base import BaseTestCase, create_token, fake, generate_userinfo_data
from project.tests.models.test_configurations_model import generate_configuration_model
from project.tests.models.test_mount_actions_model import (
    add_mount_platform_action_model,
)


class TestPlatformMountAction(BaseTestCase):
    """Tests for the PlatformMountAction endpoints."""

    url = base_url + "/platform-mount-actions"
    object_type = "platform_mount_action"

    def test_filtered_by_configuration(self):
        """Ensure that I can prefilter by a specific configuration."""
        configuration1 = Configuration(
            label="sample configuration",
            location_type="static",
            is_public=True,
            is_internal=False,
        )
        db.session.add(configuration1)
        configuration2 = Configuration(
            label="sample configuration II",
            location_type="static",
            is_public=True,
            is_internal=False,
        )
        db.session.add(configuration2)

        contact = Contact(
            given_name="Nils", family_name="Brinckmann", email="nils@gfz-potsdam.de"
        )
        db.session.add(contact)

        platform1 = Platform(
<<<<<<< HEAD
            short_name="platform1", manufacturer_name=fake.company(), is_public=True, is_private=False, is_internal=False,
=======
            short_name="platform1",
            is_public=True,
            is_private=False,
            is_internal=False,
>>>>>>> 62d894c8
        )
        db.session.add(platform1)

        platform2 = Platform(
<<<<<<< HEAD
            short_name="Platform2", manufacturer_name=fake.company(), is_public=True, is_private=False, is_internal=False,
=======
            short_name="Platform2",
            is_public=True,
            is_private=False,
            is_internal=False,
>>>>>>> 62d894c8
        )
        db.session.add(platform2)

        action1 = PlatformMountAction(
            configuration=configuration1,
            begin_contact=contact,
            parent_platform=None,
            platform=platform1,
            begin_description="Some first action",
            begin_date=fake.date_time(),
        )
        db.session.add(action1)

        action2 = PlatformMountAction(
            configuration=configuration2,
            begin_contact=contact,
            platform=platform2,
            parent_platform=None,
            begin_description="Some other action",
            begin_date=fake.date_time(),
        )
        db.session.add(action2)
        db.session.commit()

        # first check to get them all
        with self.client:
            url_get_all = base_url + "/platform-mount-actions"
            response = self.client.get(
                url_get_all, content_type="application/vnd.api+json"
            )
        self.assertEqual(response.status_code, 200)
        self.assertEqual(len(response.json["data"]), 2)

        # then test only for the first configuration
        with self.client:
            url_get_for_configuration1 = (
                base_url + f"/configurations/{configuration1.id}/platform-mount-actions"
            )
            response = self.client.get(
                url_get_for_configuration1, content_type="application/vnd.api+json"
            )
        self.assertEqual(response.status_code, 200)
        self.assertEqual(len(response.json["data"]), 1)
        self.assertEqual(
            response.json["data"][0]["attributes"]["begin_description"],
            "Some first action",
        )

        # and test the second configuration
        with self.client:
            url_get_for_configuration2 = (
                base_url + f"/configurations/{configuration2.id}/platform-mount-actions"
            )
            response = self.client.get(
                url_get_for_configuration2, content_type="application/vnd.api+json"
            )
        self.assertEqual(response.status_code, 200)
        self.assertEqual(len(response.json["data"]), 1)
        self.assertEqual(
            response.json["data"][0]["attributes"]["begin_description"],
            "Some other action",
        )

        # and for a non existing
        with self.client:
            url_get_for_non_existing_configuration = (
                base_url
                + f"/configurations/{configuration2.id + 9999}/platform-mount-actions"
            )
            response = self.client.get(
                url_get_for_non_existing_configuration,
                content_type="application/vnd.api+json",
            )
        self.assertEqual(response.status_code, 404)

    def test_filtered_by_platform(self):
        """Ensure that I can prefilter by a specific platform."""
        configuration1 = Configuration(
            label="sample configuration",
            location_type="static",
            is_public=True,
            is_internal=False,
        )
        db.session.add(configuration1)
        configuration2 = Configuration(
            label="sample configuration II",
            location_type="static",
            is_public=True,
            is_internal=False,
        )
        db.session.add(configuration2)

        contact = Contact(
            given_name="Nils", family_name="Brinckmann", email="nils@gfz-potsdam.de"
        )
        db.session.add(contact)

        platform1 = Platform(
<<<<<<< HEAD
            short_name="platform1", manufacturer_name=fake.company(), is_public=True, is_private=False, is_internal=False,
=======
            short_name="platform1",
            is_public=True,
            is_private=False,
            is_internal=False,
>>>>>>> 62d894c8
        )
        db.session.add(platform1)

        platform2 = Platform(
<<<<<<< HEAD
            short_name="Platform2", manufacturer_name=fake.company(), is_public=True, is_private=False, is_internal=False,
=======
            short_name="Platform2",
            is_public=True,
            is_private=False,
            is_internal=False,
>>>>>>> 62d894c8
        )
        db.session.add(platform2)

        action1 = PlatformMountAction(
            configuration=configuration1,
            begin_contact=contact,
            parent_platform=None,
            platform=platform1,
            begin_description="Some first action",
            begin_date=fake.date_time(),
        )
        db.session.add(action1)

        action2 = PlatformMountAction(
            configuration=configuration2,
            begin_contact=contact,
            platform=platform2,
            parent_platform=None,
            begin_description="Some other action",
            begin_date=fake.date_time(),
        )
        db.session.add(action2)
        db.session.commit()

        # test only for the first platform
        with self.client:
            url_get_for_platform1 = (
                base_url + f"/platforms/{platform1.id}/platform-mount-actions"
            )
            response = self.client.get(
                url_get_for_platform1, content_type="application/vnd.api+json"
            )
        self.assertEqual(response.status_code, 200)
        self.assertEqual(len(response.json["data"]), 1)
        self.assertEqual(
            response.json["data"][0]["attributes"]["begin_description"],
            "Some first action",
        )

        # and test the second platform
        with self.client:
            url_get_for_platform2 = (
                base_url + f"/platforms/{platform2.id}/platform-mount-actions"
            )
            response = self.client.get(
                url_get_for_platform2, content_type="application/vnd.api+json"
            )
        self.assertEqual(response.status_code, 200)
        self.assertEqual(len(response.json["data"]), 1)
        self.assertEqual(
            response.json["data"][0]["attributes"]["begin_description"],
            "Some other action",
        )

        # and for a non existing
        with self.client:
            url_get_for_non_existing = (
                base_url + f"/platforms/{platform2.id + 9999}/platform-mount-actions"
            )
            response = self.client.get(
                url_get_for_non_existing,
                content_type="application/vnd.api+json",
            )
        self.assertEqual(response.status_code, 404)

    def test_filtered_by_parent_platform(self):
        """Ensure filter by a specific parent platform works well."""
        configuration1 = Configuration(
            label="sample configuration",
            location_type="static",
            is_public=True,
            is_internal=False,
        )

        configuration2 = Configuration(
            label="sample configuration II",
            location_type="static",
            is_public=True,
            is_internal=False,
        )

        contact = Contact(
            given_name="Nils", family_name="Brinckmann", email="nils@gfz-potsdam.de"
        )

        platform1 = Platform(
<<<<<<< HEAD
            short_name="platform1", manufacturer_name=fake.company(), is_public=True, is_private=False, is_internal=False,
        )

        platform2 = Platform(
            short_name="Platform2", manufacturer_name=fake.company(), is_public=True, is_private=False, is_internal=False,
        )

        platform3 = Platform(
            short_name="platform3", manufacturer_name=fake.company(), is_public=True, is_private=False, is_internal=False,
        )

        platform4 = Platform(
            short_name="Platform4", manufacturer_name=fake.company(), is_public=True, is_private=False, is_internal=False,
=======
            short_name="platform1",
            is_public=True,
            is_private=False,
            is_internal=False,
        )

        platform2 = Platform(
            short_name="Platform2",
            is_public=True,
            is_private=False,
            is_internal=False,
        )

        platform3 = Platform(
            short_name="platform3",
            is_public=True,
            is_private=False,
            is_internal=False,
        )

        platform4 = Platform(
            short_name="Platform4",
            is_public=True,
            is_private=False,
            is_internal=False,
>>>>>>> 62d894c8
        )

        action1 = PlatformMountAction(
            configuration=configuration1,
            begin_contact=contact,
            parent_platform=platform3,
            platform=platform1,
            begin_description="Some first action",
            begin_date=fake.date_time(),
        )

        action2 = PlatformMountAction(
            configuration=configuration2,
            begin_contact=contact,
            platform=platform2,
            parent_platform=platform4,
            begin_description="Some other action",
            begin_date=fake.date_time(),
        )
        db.session.add_all(
            [
                configuration1,
                configuration2,
                contact,
                platform1,
                platform2,
                platform3,
                platform4,
                action1,
                action2,
            ]
        )
        db.session.commit()

        # test only for the first platform
        with self.client:
            url_get_for_platform1 = (
                base_url + f"/platforms/{platform3.id}/parent-platform-mount-actions"
            )
            response = self.client.get(
                url_get_for_platform1, content_type="application/vnd.api+json"
            )
        self.assertEqual(response.status_code, 200)
        self.assertEqual(len(response.json["data"]), 1)
        self.assertEqual(
            response.json["data"][0]["attributes"]["begin_description"],
            "Some first action",
        )

        # and test the second platform
        with self.client:
            url_get_for_platform2 = (
                base_url + f"/platforms/{platform4.id}/parent-platform-mount-actions"
            )
            response = self.client.get(
                url_get_for_platform2, content_type="application/vnd.api+json"
            )
        self.assertEqual(response.status_code, 200)
        self.assertEqual(len(response.json["data"]), 1)
        self.assertEqual(
            response.json["data"][0]["attributes"]["begin_description"],
            "Some other action",
        )

        # and for a non existing
        with self.client:
            url_get_for_non_existing = (
                base_url
                + f"/platforms/{platform2.id + 9999}/parent-platform-mount-actions"
            )
            response = self.client.get(
                url_get_for_non_existing,
                content_type="application/vnd.api+json",
            )
        self.assertEqual(response.status_code, 404)

    def test_get_platform_mount_action(self):
        """Ensure the GET /platform_mount_actions route reachable."""
        response = self.client.get(self.url)
        self.assertEqual(response.status_code, 200)
        # no data yet
        self.assertEqual(response.json["data"], [])

    def test_get_platform_mount_action_collection(self):
        """Test retrieve a collection of PlatformMountAction objects."""
        mount_platform_action = add_mount_platform_action_model()
        with self.client:
            response = self.client.get(self.url)
        data = json.loads(response.data.decode())
        self.assertEqual(response.status_code, 200)
        self.assertEqual(
            mount_platform_action.begin_description,
            data["data"][0]["attributes"]["begin_description"],
        )

    def test_post_platfrom_mount_action(self):
        """Create PlatformMountAction."""
        platform = Platform(
            short_name=fake.linux_processor(),
            manufacturer_name=fake.company(),
            is_public=True,
            is_private=False,
            is_internal=False,
        )
        parent_platform = Platform(
            short_name="platform parent-platform",
            manufacturer_name=fake.company(),
            is_public=True,
            is_private=False,
            is_internal=False,
        )
        userinfo = generate_userinfo_data()
        begin_contact = Contact(
            given_name=userinfo["given_name"],
            family_name=userinfo["family_name"],
            email=userinfo["email"],
        )
        end_contact = Contact(
            given_name="F. " + userinfo["given_name"],
            family_name="F. " + userinfo["family_name"],
            email="f." + userinfo["email"],
        )
        configuration = generate_configuration_model()
        begin_date = fake.future_datetime()
        p_platform_mount = PlatformMountAction(
            configuration=configuration,
            begin_contact=begin_contact,
            begin_date=begin_date,
            platform=parent_platform,
        )
        db.session.add_all(
            [
                platform,
                parent_platform,
                begin_contact,
                end_contact,
                configuration,
                p_platform_mount,
            ]
        )
        db.session.commit()
        end_date = begin_date + datetime.timedelta(days=2)
        data = {
            "data": {
                "type": self.object_type,
                "attributes": {
                    "begin_description": "Test PlatformMountAction",
                    "begin_date": begin_date.__str__(),
                    "offset_x": str(fake.coordinate()),
                    "offset_y": str(fake.coordinate()),
                    "offset_z": str(fake.coordinate()),
                    "end_date": end_date.__str__(),
                    "end_description": "Test PlatformUnmountAction",
                },
                "relationships": {
                    "platform": {"data": {"type": "platform", "id": platform.id}},
                    "begin_contact": {
                        "data": {"type": "contact", "id": begin_contact.id}
                    },
                    "end_contact": {"data": {"type": "contact", "id": end_contact.id}},
                    "parent_platform": {
                        "data": {"type": "platform", "id": parent_platform.id}
                    },
                    "configuration": {
                        "data": {"type": "configuration", "id": configuration.id}
                    },
                },
            }
        }
        _ = super().add_object(
            url=f"{self.url}?include=platform,begin_contact,end_contact,parent_platform,configuration",
            data_object=data,
            object_type=self.object_type,
        )

    def test_update_platform_mount_action(self):
        """Update PlatformMountAction."""
        mount_platform_action = add_mount_platform_action_model()
        # Don't deal with the constraints for a platform mount for this test.
        mount_platform_action.parent_platform = None
        db.session.add(mount_platform_action)
        db.session.commit()
        mount_platform_action_updated = {
            "data": {
                "type": self.object_type,
                "id": mount_platform_action.id,
                "attributes": {
                    "begin_description": "updated",
                },
            }
        }
        _ = super().update_object(
            url=f"{self.url}/{mount_platform_action.id}",
            data_object=mount_platform_action_updated,
            object_type=self.object_type,
        )

    def test_fail_delete_platform_mount_action(self):
        """Fail to delete PlatformMountAction when not logged in."""
        mount_platform_action = add_mount_platform_action_model()
        with self.client:
            response = self.client.delete(
                f"{self.url}/{mount_platform_action.id}",
                content_type="application/vnd.api+json",
            )
        self.assertNotEqual(response.status_code, 200)

    def test_delete_platform_mount_action(self):
        """Delete PlatformMountAction."""
        mount_platform_action = add_mount_platform_action_model()
        with self.client:
            response = self.client.delete(
                f"{self.url}/{mount_platform_action.id}",
                content_type="application/vnd.api+json",
                headers=create_token(),
            )
        self.assertEqual(response.status_code, 200)

    def test_http_response_not_found(self):
        """Make sure that the backend responds with 404 HTTP-Code if a resource was not found."""
        url = f"{self.url}/{fake.random_int()}"
        _ = super().http_code_404_when_resource_not_found(url)

    def test_update_platform_mount_action_change_platform_id(self):
        """Make sure platform id can not be changed if the platform doesn't exist."""
        mount_platform_action = add_mount_platform_action_model()
        # Don't deal with the constraints for a platform mount for this test.
        mount_platform_action.parent_platform = None
        db.session.add(mount_platform_action)
        db.session.commit()
        mount_platform_action_updated = {
            "data": {
                "type": self.object_type,
                "id": mount_platform_action.id,
                "attributes": {
                    "begin_description": "updated",
                },
                "relationships": {
                    "platform": {
                        "data": {
                            "type": "platform",
                            "id": mount_platform_action.platform.id + 10000,
                        }
                    },
                },
            }
        }
        access_headers = create_token()
        with self.client:
            response = self.client.patch(
                f"{self.url}/{mount_platform_action.id}",
                data=json.dumps(mount_platform_action_updated),
                content_type="application/vnd.api+json",
                headers=access_headers,
            )
        self.assertEqual(response.status_code, 404)

    def test_update_platform_mount_action_change_configuration_id(self):
        """Make sure configuration id can not be changed if the config doesn't exist."""
        mount_platform_action = add_mount_platform_action_model()
        # Don't deal with the constraints for a platform mount for this test.
        mount_platform_action.parent_platform = None
        db.session.add(mount_platform_action)
        db.session.commit()
        mount_platform_action_updated = {
            "data": {
                "type": self.object_type,
                "id": mount_platform_action.id,
                "attributes": {
                    "begin_description": "updated",
                },
                "relationships": {
                    "configuration": {
                        "data": {
                            "type": "configuration",
                            "id": mount_platform_action.configuration.id + 1,
                        }
                    },
                },
            }
        }
        access_headers = create_token()
        with self.client:
            response = self.client.patch(
                f"{self.url}/{mount_platform_action.id}",
                data=json.dumps(mount_platform_action_updated),
                content_type="application/vnd.api+json",
                headers=access_headers,
            )
        # New configuration id is not associated with an entry.
        self.assertEqual(response.status_code, 404)

    def test_update_platform_mount_action_change_parent_platform_id(self):
        """Make sure parent platform id can not be changed if the parent platform is not mounted before."""
        mount_platform_action = add_mount_platform_action_model()
        mount_platform_action_updated = {
            "data": {
                "type": self.object_type,
                "id": mount_platform_action.id,
                "attributes": {"begin_description": "updated"},
                "relationships": {
                    "parent_platform": {
                        "data": {
                            "type": "platform",
                            "id": mount_platform_action.parent_platform.id + 1,
                        }
                    },
                },
            }
        }
        access_headers = create_token()
        with self.client:
            response = self.client.patch(
                f"{self.url}/{mount_platform_action.id}",
                data=json.dumps(mount_platform_action_updated),
                content_type="application/vnd.api+json",
                headers=access_headers,
            )
        self.assertEqual(response.status_code, 409)

    def test_update_platform_mount_action_add_parent_platform_id_if_there_is_no_parent(
        self,
    ):
        """Make sure parent platform id con be add if it is None."""
        p = Platform(
            short_name=fake.linux_processor(),
            is_public=True,
            is_private=False,
            is_internal=False,
        )
        userinfo = generate_userinfo_data()
        c1 = Contact(
            given_name=userinfo["given_name"],
            family_name=userinfo["family_name"],
            email=userinfo["email"],
        )

        config = generate_configuration_model()
        platform_mount_action = PlatformMountAction(
            begin_date=fake.date(),
            begin_description="test mount platform action model",
            offset_x=fake.coordinate(),
            offset_y=fake.coordinate(),
            offset_z=fake.coordinate(),
            platform=p,
        )
        platform_mount_action.configuration = config
        platform_mount_action.begin_contact = c1

        p_p = Platform(
            short_name="platform parent platform",
            is_public=True,
            is_private=False,
            is_internal=False,
        )
        p_platform_mount_action = PlatformMountAction(
            begin_date=platform_mount_action.begin_date,
            begin_description="test mount platform action model",
            offset_x=fake.coordinate(),
            offset_y=fake.coordinate(),
            offset_z=fake.coordinate(),
            platform=p_p,
        )
        p_platform_mount_action.configuration = config
        p_platform_mount_action.begin_contact = c1
        db.session.add_all(
            [p, c1, p_p, config, platform_mount_action, p_platform_mount_action]
        )
        db.session.commit()
        self.assertEqual(platform_mount_action.parent_platform, None)

        mount_platform_action_updated = {
            "data": {
                "type": self.object_type,
                "id": platform_mount_action.id,
                "attributes": {"begin_description": "updated"},
                "relationships": {
                    "parent_platform": {
                        "data": {
                            "type": "platform",
                            "id": p_p.id,
                        }
                    },
                },
            }
        }
        access_headers = create_token()
        with self.client:
            response = self.client.patch(
                f"{self.url}/{platform_mount_action.id}",
                data=json.dumps(mount_platform_action_updated),
                content_type="application/vnd.api+json",
                headers=access_headers,
            )
        self.assertEqual(response.status_code, 200)

    def test_update_platform_mount_and_unmount_a_platform(self):
        """Make sure platform con not be unmounted."""
        mount_platform_action = add_mount_platform_action_model()
        # Don't deal with the constraints for a platform mount for this test.
        mount_platform_action.parent_platform = None
        db.session.add(mount_platform_action)
        db.session.commit()
        end_date = mount_platform_action.begin_date + relativedelta(years=+1)
        mount_platform_action_updated = {
            "data": {
                "type": self.object_type,
                "id": mount_platform_action.id,
                "attributes": {"end_date": end_date.isoformat()},
                "relationships": {
                    "end_contact": {
                        "data": {
                            "type": "contact",
                            "id": mount_platform_action.begin_contact.id,
                        }
                    },
                },
            }
        }
        access_headers = create_token()
        with self.client:
            response = self.client.patch(
                f"{self.url}/{mount_platform_action.id}",
                data=json.dumps(mount_platform_action_updated),
                content_type="application/vnd.api+json",
                headers=access_headers,
            )
        self.assertEqual(response.status_code, 200)
        data = response.json["data"]
        self.assertEqual(data["attributes"]["end_date"], end_date.isoformat())

    def test_update_platform_mount_and_change_the_time_intervall(self):
        """Make sure platform con not be unmounted."""
        p = Platform(
            short_name=fake.linux_processor(),
            is_public=True,
            is_private=False,
            is_internal=False,
        )
        userinfo = generate_userinfo_data()
        c1 = Contact(
            given_name=userinfo["given_name"],
            family_name=userinfo["family_name"],
            email=userinfo["email"],
        )

        config = generate_configuration_model()
        platform_mount_action_1 = PlatformMountAction(
            begin_date="2022-06-08T07:25:00.782000",
            end_date="2023-06-08T07:25:00.782000",
            begin_description="test mount platform action model",
            offset_x=fake.coordinate(),
            offset_y=fake.coordinate(),
            offset_z=fake.coordinate(),
            platform=p,
        )
        platform_mount_action_1.configuration = config
        platform_mount_action_1.begin_contact = c1
        platform_mount_action_1.end_contact = c1

        platform_mount_action_2 = PlatformMountAction(
            begin_date="2024-06-08T07:25:00.782000",
            begin_description="test mount platform action model",
            offset_x=fake.coordinate(),
            offset_y=fake.coordinate(),
            offset_z=fake.coordinate(),
            platform=p,
        )
        platform_mount_action_2.configuration = config
        platform_mount_action_2.begin_contact = c1

        p_p = Platform(
            short_name="platform parent platform",
            is_public=True,
            is_private=False,
            is_internal=False,
        )
        db.session.add_all(
            [p, c1, p_p, config, platform_mount_action_1, platform_mount_action_2]
        )
        db.session.commit()
        end_date = platform_mount_action_2.begin_date + relativedelta(years=+1)
        # try to change it with an intervall, where the platform mounted.
        mount_platform_action_updated = {
            "data": {
                "type": self.object_type,
                "id": platform_mount_action_2.id,
                "attributes": {
                    "begin_date": "2022-08-08T07:25:00.782000",
                    "end_date": end_date.isoformat(),
                },
                "relationships": {
                    "end_contact": {
                        "data": {
                            "type": "contact",
                            "id": platform_mount_action_2.begin_contact.id,
                        }
                    },
                },
            }
        }
        access_headers = create_token()
        with self.client:
            response = self.client.patch(
                f"{self.url}/{platform_mount_action_2.id}",
                data=json.dumps(mount_platform_action_updated),
                content_type="application/vnd.api+json",
                headers=access_headers,
            )
        self.assertEqual(response.status_code, 409)

        # This Should Work as we will deliver a valid time-interval
        mount_platform_action_with_no_conflicts = {
            "data": {
                "type": self.object_type,
                "id": platform_mount_action_2.id,
                "attributes": {
                    "begin_date": "2023-08-08T07:25:00.782000",
                    "end_date": end_date.isoformat(),
                },
                "relationships": {
                    "end_contact": {
                        "data": {
                            "type": "contact",
                            "id": platform_mount_action_2.begin_contact.id,
                        }
                    },
                },
            }
        }
        access_headers = create_token()
        with self.client:
            response = self.client.patch(
                f"{self.url}/{platform_mount_action_2.id}",
                data=json.dumps(mount_platform_action_with_no_conflicts),
                content_type="application/vnd.api+json",
                headers=access_headers,
            )
        self.assertEqual(response.status_code, 200)

        # And also if we try to change the time-intervall with a conflict in
        # end_date should not work
        mount_platform_action_with_conflict_on_end_date = {
            "data": {
                "type": self.object_type,
                "id": platform_mount_action_1.id,
                "attributes": {
                    "end_date": "2023-11-08T07:25:00.782000",
                },
            }
        }
        access_headers = create_token()
        with self.client:
            response = self.client.patch(
                f"{self.url}/{platform_mount_action_1.id}",
                data=json.dumps(mount_platform_action_with_conflict_on_end_date),
                content_type="application/vnd.api+json",
                headers=access_headers,
            )
        self.assertEqual(response.status_code, 409)<|MERGE_RESOLUTION|>--- conflicted
+++ resolved
@@ -44,26 +44,12 @@
         db.session.add(contact)
 
         platform1 = Platform(
-<<<<<<< HEAD
             short_name="platform1", manufacturer_name=fake.company(), is_public=True, is_private=False, is_internal=False,
-=======
-            short_name="platform1",
-            is_public=True,
-            is_private=False,
-            is_internal=False,
->>>>>>> 62d894c8
         )
         db.session.add(platform1)
 
         platform2 = Platform(
-<<<<<<< HEAD
             short_name="Platform2", manufacturer_name=fake.company(), is_public=True, is_private=False, is_internal=False,
-=======
-            short_name="Platform2",
-            is_public=True,
-            is_private=False,
-            is_internal=False,
->>>>>>> 62d894c8
         )
         db.session.add(platform2)
 
@@ -162,26 +148,18 @@
         db.session.add(contact)
 
         platform1 = Platform(
-<<<<<<< HEAD
-            short_name="platform1", manufacturer_name=fake.company(), is_public=True, is_private=False, is_internal=False,
-=======
             short_name="platform1",
             is_public=True,
             is_private=False,
             is_internal=False,
->>>>>>> 62d894c8
         )
         db.session.add(platform1)
 
         platform2 = Platform(
-<<<<<<< HEAD
-            short_name="Platform2", manufacturer_name=fake.company(), is_public=True, is_private=False, is_internal=False,
-=======
             short_name="Platform2",
             is_public=True,
             is_private=False,
             is_internal=False,
->>>>>>> 62d894c8
         )
         db.session.add(platform2)
 
@@ -268,7 +246,6 @@
         )
 
         platform1 = Platform(
-<<<<<<< HEAD
             short_name="platform1", manufacturer_name=fake.company(), is_public=True, is_private=False, is_internal=False,
         )
 
@@ -282,33 +259,6 @@
 
         platform4 = Platform(
             short_name="Platform4", manufacturer_name=fake.company(), is_public=True, is_private=False, is_internal=False,
-=======
-            short_name="platform1",
-            is_public=True,
-            is_private=False,
-            is_internal=False,
-        )
-
-        platform2 = Platform(
-            short_name="Platform2",
-            is_public=True,
-            is_private=False,
-            is_internal=False,
-        )
-
-        platform3 = Platform(
-            short_name="platform3",
-            is_public=True,
-            is_private=False,
-            is_internal=False,
-        )
-
-        platform4 = Platform(
-            short_name="Platform4",
-            is_public=True,
-            is_private=False,
-            is_internal=False,
->>>>>>> 62d894c8
         )
 
         action1 = PlatformMountAction(
