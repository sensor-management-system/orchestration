"""Tests for the custom field endpoints."""

import json

from project import base_url
from project.api.models.base_model import db
from project.api.models.customfield import CustomField
from project.api.models.device import Device
from project.tests.base import BaseTestCase, create_token, query_result_to_list
from project.tests.base import fake


class TestCustomFieldServices(BaseTestCase):
    """Test customfields."""

    url = base_url + "/customfields"

    def test_post_customfield_api(self):
        """Ensure that we can add a custom field."""
        # First we need to make sure that we have a device
        device = Device(
            short_name="Very new device",
            is_public=False,
            is_private=False,
            is_internal=True,
        )
        db.session.add(device)
        db.session.commit()

        # Now as it is saved we can be sure that has an id
        self.assertTrue(device.id is not None)

        count_customfields = (
            db.session.query(CustomField).filter_by(device_id=device.id,).count()
        )
        # However, this new device for sure has no customfields
        self.assertEqual(count_customfields, 0)

        # Now we can write the request to add a customfield
        payload = {
            "data": {
                "type": "customfield",
                "attributes": {
                    "value": "https://www.gfz-potsdam.de",
                    "key": "GFZ Homepage",
                },
                "relationships": {
                    "device": {"data": {"type": "device", "id": str(device.id)}}
                },
            }
        }
        with self.client:
            url_post = base_url + "/customfields"
            # You may want to look up self.add_object in the BaseTestCase
            # and compare if something doesn't work anymore
            response = self.client.post(
                url_post,
                data=json.dumps(payload),
                content_type="application/vnd.api+json",
                headers=create_token(),
            )
        # We expect that it worked and that we have a new entry
        self.assertEqual(response.status_code, 201)
        # And we want to inspect our customfields list
        customfields = query_result_to_list(
            db.session.query(CustomField).filter_by(device_id=device.id,)
        )
        # We now have one customfield
        self.assertEqual(len(customfields), 1)

        # And it is as we specified it
        customfield = customfields[0]
        self.assertEqual(customfield.value, "https://www.gfz-potsdam.de")
        self.assertEqual(customfield.key, "GFZ Homepage")
        self.assertEqual(customfield.device_id, device.id)
        self.assertEqual(str(customfield.device_id), response.get_json()["data"]["id"])

    def test_post_customfield_api_missing_key(self):
        """Ensure that we don't add a customfield with missing key."""
        device = Device(
            short_name="Very new device",
            is_public=False,
            is_private=False,
            is_internal=True,
        )
        db.session.add(device)
        db.session.commit()

        # Now we can write the request to add a customfield
        payload = {
            "data": {
                "type": "customfield",
                "attributes": {"key": None, "value": "GFZ Homepage",},
                "relationships": {
                    "device": {"data": {"type": "device", "id": str(device.id)}}
                },
            }
        }
        with self.client:
            url_post = base_url + "/customfields"
            response = self.client.post(
                url_post,
                data=json.dumps(payload),
                content_type="application/vnd.api+json",
                headers=create_token(),
            )
        # it will not work, as we miss an important part (the url)
        # 422 => unprocessable entity
        self.assertEqual(response.status_code, 422)
        count_customfields = (
            db.session.query(CustomField).filter_by(device_id=device.id,).count()
        )
        self.assertEqual(count_customfields, 0)

    def test_post_customfield_api_missing_device(self):
        """Ensure that we don't add a customfield with missing device."""
        count_customfields_before = db.session.query(CustomField).count()
        payload = {
            "data": {
                "type": "customfield",
                "attributes": {"key": "GFZ", "value": "GFZ Homepage",},
                "relationships": {"device": {"data": {"type": "device", "id": None}}},
            }
        }
        with self.client:
            url_post = base_url + "/customfields"
            response = self.client.post(
                url_post,
                data=json.dumps(payload),
                content_type="application/vnd.api+json",
                headers=create_token(),
            )
        # it will not work, as we miss an important part (the device)
        self.assertNotEqual(response.status_code, 201)
        self.assertNotEqual(response.status_code, 200)
        count_customfields_after = db.session.query(CustomField).count()
        self.assertEqual(count_customfields_before, count_customfields_after)

    def test_get_customfields_api(self):
        """Ensure that we can get a list of customfields."""
        device1 = Device(
            short_name="Just a device",
            is_public=True,
            is_private=False,
            is_internal=False,
        )
        device2 = Device(
            short_name="Another device",
            is_public=True,
            is_private=False,
            is_internal=False,
        )

        db.session.add(device1)
        db.session.add(device2)
        db.session.commit()

        customfield1 = CustomField(
            key="GFZ", value="https://www.gfz-potsdam.de", device=device1,
        )
        customfield2 = CustomField(
            key="UFZ", value="https://www.ufz.de", device=device1,
        )
        customfield3 = CustomField(
            key="PIK", value="https://www.pik-potsdam.de", device=device2,
        )

        db.session.add(customfield1)
        db.session.add(customfield2)
        db.session.add(customfield3)
        db.session.commit()

        all_customfields = [
            customfield1,
            customfield2,
            customfield3,
        ]

        with self.client:
            response = self.client.get(
                base_url + "/customfields", content_type="application/vnd.api+json",
            )
            self.assertEqual(response.status_code, 200)
            payload = response.get_json()

            self.assertEqual(len(payload["data"]), 3)

            customfield1_data = None
            for customfield in payload["data"]:
                customfield["id"] in [str(cf.id) for cf in all_customfields]
                customfield["attributes"]["key"] in [cf.key for cf in all_customfields]
                customfield["attributes"]["value"] in [
                    cf.value for cf in all_customfields
                ]

                if customfield["id"] == str(customfield1.id):
                    customfield1_data = customfield
                    self.assertEqual(customfield["attributes"]["key"], customfield1.key)
                    self.assertEqual(
                        customfield["attributes"]["value"], customfield1.value
                    )
                    # and we want to check the link for the device as well
                    device_link = customfield["relationships"]["device"]["links"][
                        "related"
                    ]
                    resp_device = self.client.get(
                        device_link, content_type="application/vnd.api+json",
                    )
                    self.assertEqual(resp_device.status_code, 200)
                    self.assertEqual(
                        resp_device.get_json()["data"]["id"],
                        str(customfield1.device_id),
                    )
                    self.assertEqual(
                        resp_device.get_json()["data"]["attributes"]["short_name"],
                        customfield1.device.short_name,
                    )

            self.assertTrue(customfield1_data is not None)

            # Now we tested the get request for the list response
            # It is time to check the detail one as well
            response = self.client.get(
                base_url + "/customfields/" + str(customfield1.id),
                content_type="application/vnd.api+json",
            )
            self.assertEqual(response.status_code, 200)
            # I already tested the response for this customfield
            self.assertEqual(response.get_json()["data"], customfield1_data)

            # And now we want to make sure that we already filter the customfields
            # with a given device id
            response = self.client.get(
                base_url + "/devices/" + str(device1.id) + "/customfields",
                content_type="application/vnd.api+json",
            )
            self.assertEqual(response.status_code, 200)
            self.assertEqual(len(response.get_json()["data"]), 2)
            response = self.client.get(
                base_url + "/devices/" + str(device2.id) + "/customfields",
                content_type="application/vnd.api+json",
            )
            self.assertEqual(response.status_code, 200)
            self.assertEqual(len(response.get_json()["data"]), 1)

    def test_patch_customfield_api(self):
        """Ensure that we can update a customfield."""
        device1 = Device(
            short_name="Just a device",
            is_public=False,
            is_private=False,
            is_internal=True,
        )
        device2 = Device(
            short_name="Another device",
            is_public=False,
            is_private=False,
            is_internal=True,
        )

        db.session.add(device1)
        db.session.add(device2)
        db.session.commit()

        customfield1 = CustomField(
            key="GFZ", value="https://www.gfz-potsdam.de", device=device1,
        )
        db.session.add(customfield1)
        db.session.commit()

        payload = {
            "data": {
                "type": "customfield",
                "id": str(customfield1.id),
                "attributes": {"key": "UFZ", "value": "https://www.ufz.de",},
                "relationships": {
                    "device": {"data": {"type": "device", "id": str(device2.id)}}
                },
            }
        }
        with self.client:
            url_patch = base_url + "/customfields/" + str(customfield1.id)
            response = self.client.patch(
                url_patch,
                data=json.dumps(payload),
                content_type="application/vnd.api+json",
                headers=create_token(),
            )

        self.assertEqual(response.status_code, 200)

        customfield_reloaded = (
            db.session.query(CustomField).filter_by(id=customfield1.id).one()
        )
        self.assertEqual(customfield_reloaded.value, "https://www.ufz.de")
        self.assertEqual(customfield_reloaded.key, "UFZ")
        self.assertEqual(customfield_reloaded.device_id, device2.id)

    def test_delete_customfield_api(self):
        """Ensure that we can delete a customfield."""
        device1 = Device(
            short_name="Just a device",
<<<<<<< HEAD
            is_public=True,
            is_private=False,
            is_internal=False,
=======
            is_public=False,
            is_private=False,
            is_internal=True,
>>>>>>> 9469f49a
        )
        db.session.add(device1)
        db.session.commit()
        customfield1 = CustomField(
            key="GFZ", value="https://www.gfz-potsdam.de", device=device1,
        )
        db.session.add(customfield1)
        db.session.commit()
        access_headers = create_token()
        with self.client:
            response = self.client.get(
                base_url + "/devices/" + str(device1.id) + "/customfields",
                content_type="application/vnd.api+json",
            )
            self.assertEqual(response.status_code, 200)
            self.assertEqual(len(response.get_json()["data"]), 1)

        #     response = self.client.delete(
        #         base_url + "/customfields/" + str(customfield1.id),
        #         headers=create_token(),
        #     )
        #
        #     # I would expect a 204 (no content), but 200 is good as well
        #     self.assertTrue(response.status_code in [200, 204])
        #
        #     response = self.client.get(
        #         base_url + "/devices/" + str(device1.id) + "/customfields",
        #         content_type="application/vnd.api+json",
        #     )
        #     self.assertEqual(response.status_code, 200)
        #     self.assertEqual(len(response.get_json()["data"]), 0)
        #
        # count_customfields = (
        #     db.session.query(CustomField)
        #     .filter_by(
        #         device_id=device1.id,
        #     )
        #     .count()
        # )
        # self.assertEqual(count_customfields, 0)
        access_headers = create_token()
        with self.client:
            response = self.client.delete(
                base_url + "/customfields/" + str(customfield1.id),
<<<<<<< HEAD
=======
                headers=access_headers,
            )

            # I would expect a 204 (no content), but 200 is good as well
            self.assertTrue(response.status_code in [200, 204])

            response = self.client.get(
                base_url + "/devices/" + str(device1.id) + "/customfields",
>>>>>>> 9469f49a
                content_type="application/vnd.api+json",
                headers=access_headers,
            )
<<<<<<< HEAD
        self.assertNotEqual(response.status_code, 200)
=======
            self.assertEqual(response.status_code, 200)
            self.assertEqual(len(response.get_json()["data"]), 0)

        count_customfields = (
            db.session.query(CustomField).filter_by(device_id=device1.id,).count()
        )
        self.assertEqual(count_customfields, 0)
>>>>>>> 9469f49a

    def test_http_response_not_found(self):
        """Make sure that the backend responds with 404 HTTP-Code if a resource was not found."""
        url = f"{self.url}/{fake.random_int()}"
        _ = super().http_code_404_when_resource_not_found(url)<|MERGE_RESOLUTION|>--- conflicted
+++ resolved
@@ -31,7 +31,7 @@
         self.assertTrue(device.id is not None)
 
         count_customfields = (
-            db.session.query(CustomField).filter_by(device_id=device.id,).count()
+            db.session.query(CustomField).filter_by(device_id=device.id, ).count()
         )
         # However, this new device for sure has no customfields
         self.assertEqual(count_customfields, 0)
@@ -63,7 +63,7 @@
         self.assertEqual(response.status_code, 201)
         # And we want to inspect our customfields list
         customfields = query_result_to_list(
-            db.session.query(CustomField).filter_by(device_id=device.id,)
+            db.session.query(CustomField).filter_by(device_id=device.id, )
         )
         # We now have one customfield
         self.assertEqual(len(customfields), 1)
@@ -90,7 +90,7 @@
         payload = {
             "data": {
                 "type": "customfield",
-                "attributes": {"key": None, "value": "GFZ Homepage",},
+                "attributes": {"key": None, "value": "GFZ Homepage", },
                 "relationships": {
                     "device": {"data": {"type": "device", "id": str(device.id)}}
                 },
@@ -108,7 +108,7 @@
         # 422 => unprocessable entity
         self.assertEqual(response.status_code, 422)
         count_customfields = (
-            db.session.query(CustomField).filter_by(device_id=device.id,).count()
+            db.session.query(CustomField).filter_by(device_id=device.id, ).count()
         )
         self.assertEqual(count_customfields, 0)
 
@@ -118,7 +118,7 @@
         payload = {
             "data": {
                 "type": "customfield",
-                "attributes": {"key": "GFZ", "value": "GFZ Homepage",},
+                "attributes": {"key": "GFZ", "value": "GFZ Homepage", },
                 "relationships": {"device": {"data": {"type": "device", "id": None}}},
             }
         }
@@ -272,7 +272,7 @@
             "data": {
                 "type": "customfield",
                 "id": str(customfield1.id),
-                "attributes": {"key": "UFZ", "value": "https://www.ufz.de",},
+                "attributes": {"key": "UFZ", "value": "https://www.ufz.de", },
                 "relationships": {
                     "device": {"data": {"type": "device", "id": str(device2.id)}}
                 },
@@ -300,15 +300,9 @@
         """Ensure that we can delete a customfield."""
         device1 = Device(
             short_name="Just a device",
-<<<<<<< HEAD
-            is_public=True,
-            is_private=False,
-            is_internal=False,
-=======
-            is_public=False,
-            is_private=False,
-            is_internal=True,
->>>>>>> 9469f49a
+            is_public=False,
+            is_private=False,
+            is_internal=True,
         )
         db.session.add(device1)
         db.session.commit()
@@ -353,8 +347,6 @@
         with self.client:
             response = self.client.delete(
                 base_url + "/customfields/" + str(customfield1.id),
-<<<<<<< HEAD
-=======
                 headers=access_headers,
             )
 
@@ -363,21 +355,15 @@
 
             response = self.client.get(
                 base_url + "/devices/" + str(device1.id) + "/customfields",
->>>>>>> 9469f49a
-                content_type="application/vnd.api+json",
-                headers=access_headers,
-            )
-<<<<<<< HEAD
-        self.assertNotEqual(response.status_code, 200)
-=======
+                content_type="application/vnd.api+json",
+            )
             self.assertEqual(response.status_code, 200)
             self.assertEqual(len(response.get_json()["data"]), 0)
 
         count_customfields = (
-            db.session.query(CustomField).filter_by(device_id=device1.id,).count()
+            db.session.query(CustomField).filter_by(device_id=device1.id, ).count()
         )
         self.assertEqual(count_customfields, 0)
->>>>>>> 9469f49a
 
     def test_http_response_not_found(self):
         """Make sure that the backend responds with 404 HTTP-Code if a resource was not found."""
