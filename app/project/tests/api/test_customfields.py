--- conflicted
+++ resolved
@@ -350,23 +350,9 @@
                 content_type="application/vnd.api+json",
                 headers=access_headers,
             )
-<<<<<<< HEAD
         self.assertNotEqual(response.status_code, 200)
-=======
-            self.assertEqual(response.status_code, 200)
-            self.assertEqual(len(response.get_json()["data"]), 0)
-
-        count_customfields = (
-            db.session.query(CustomField)
-            .filter_by(
-                device_id=device1.id,
-            )
-            .count()
-        )
-        self.assertEqual(count_customfields, 0)
 
     def test_http_response_not_found(self):
         """Make sure that the backend responds with 404 HTTP-Code if a resource was not found."""
         url = f"{self.url}/{fake.random_int()}"
-        _ = super().http_code_404_when_resource_not_found(url)
->>>>>>> 4d0f77df
+        _ = super().http_code_404_when_resource_not_found(url)