--- conflicted
+++ resolved
@@ -42,17 +42,13 @@
 
     def test_post_platform_software_update_action_attachment(self):
         """Create PlatformSoftwareUpdateActionAttachment"""
-<<<<<<< HEAD
+        userinfo = generate_userinfo_data()
         platform = Platform(short_name="Platform 144",
                             is_public=False,
                             is_private=False,
                             is_internal=True,
                             )
         mock_jwt = generate_token_data()
-=======
-        platform = Platform(short_name="Platform 144")
-        userinfo = generate_userinfo_data()
->>>>>>> 7a00d676
         contact = Contact(
             given_name=userinfo["given_name"],
             family_name=userinfo["family_name"],
