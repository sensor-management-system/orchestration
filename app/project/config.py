import json
import requests
from environs import Env
from jwt.algorithms import RSAAlgorithm

env = Env()
env.read_env()


class OidcJwksConfig(object):
    _instance = None

    def __new__(cls, oidc_issuer_url, *args, **kwargs):
        if not cls._instance:
            cls._instance = object.__new__(cls, *args, **kwargs)
        return cls._instance

    def __init__(self, oidc_issuer_url, *args, **kwargs):
        super().__init__(*args, **kwargs)
        # retrieve master openid-configuration endpoint for issuer realm
        self.oidc_config = requests.get(oidc_issuer_url, verify=False).json()
        # # retrieve data from jwks_uri endpoint
        self.oidc_jwks_uri = requests.get(
            self.oidc_config["jwks_uri"], verify=False
        ).json()


class BaseConfig:
    """Base configuration"""

    TESTING = False
    SQLALCHEMY_TRACK_MODIFICATIONS = False
    SECRET_KEY = "top_secret"
    DEFAULT_POOL_TIMEOUT = 600
<<<<<<< HEAD
    SQLALCHEMY_POOL_TIMEOUT = env.int("POOL_TIMEOUT", DEFAULT_POOL_TIMEOUT)
    if env("HTTP_ORIGINS", None) is not None:
        HTTP_ORIGINS = env.list("HTTP_ORIGINS", delimiter=" ")
    else:
        HTTP_ORIGINS = None
    # Hostname of a S3 service.
    MINIO_ENDPOINT = env("MINIO_ENDPOINT", "172.16.238.10:9000")
    # Access key (aka user ID) of your account in S3 service.
    MINIO_ACCESS_KEY = env("MINIO_ACCESS_KEY", "minio")
    # Secret Key (aka password) of your account in S3 service.
    MINIO_SECRET_KEY = env("MINIO_SECRET_KEY", "minio123")
    # (Optional) Flag to indicate to use secure (TLS) connection to S3 service or not.
    # False for local testing
    MINIO_SECURE = env("MINIO_SECURE", False)
    # (Optional) Region name of buckets in S3 service.
    MINIO_REGION = env("MINIO_REGION", None)
    # (Optional) Customized HTTP client.
    # learn more https://docs.min.io/docs/python-client-api-reference.html
    MINIO_HTTP_CLIENT = env("MINIO_HTTP_CLIENT", None)
    MINIO_BUCKET_NAME = env("MINIO_BUCKET_NAME", "sms")
    # ALLOWED_EXTENSIONS = env.str("ALLOWED_EXTENSIONS")
=======
    SQLALCHEMY_POOL_TIMEOUT = os.environ.get("POOL_TIMEOUT", DEFAULT_POOL_TIMEOUT)
    # example in our case it is {'sub':'username@ufz.de'}
    JWT_IDENTITY_CLAIM = os.environ.get("OIDC_USERNAME_CLAIM")
>>>>>>> d40a621c


class DevelopmentConfig(BaseConfig):
    """Development configuration"""

    SQLALCHEMY_DATABASE_URI = env("DATABASE_URL", None)
    ELASTICSEARCH_URL = env("ELASTICSEARCH_URL", None)
    # Setup Token Verification
    # force use of RS265
    JWT_ALGORITHM = "RS256"
    oidc_issuer_url = env("WELL_KNOWN_URL")
    oidc_jwks_uri = OidcJwksConfig(oidc_issuer_url).oidc_jwks_uri
    # retrieve first jwk entry from jwks_uri endpoint and use it to construct the RSA public key
    JWT_PUBLIC_KEY = RSAAlgorithm.from_jwk(json.dumps(oidc_jwks_uri["keys"][0]))
    # audience is oidc client id (can be array starting
    # https://github.com/vimalloc/flask-jwt-extended/issues/219)
    JWT_DECODE_AUDIENCE = ["rdmsvm-implicit-flow", "oidcdebugger-implicit-flow"]
    # name of token entry that will become distinct flask identity username
<<<<<<< HEAD
    # example in our case it is {'sub':'username@ufz.de'}
    JWT_IDENTITY_CLAIM = env("OIDC_USERNAME_CLAIM", "sub")
=======
>>>>>>> d40a621c


class TestingConfig(BaseConfig):
    """Testing configuration"""

    TESTING = True
    SQLALCHEMY_DATABASE_URI = env("DATABASE_TEST_URL")
    ELASTICSEARCH_URL = None
    JWT_SECRET_KEY = "super-secret"
    JWT_ALGORITHM = "HS256"
    JWT_DECODE_AUDIENCE = "SMS"


class ProductionConfig(BaseConfig):
    """Production configuration"""

    SQLALCHEMY_DATABASE_URI = env("DATABASE_URL", None)
    ELASTICSEARCH_URL = env("ELASTICSEARCH_URL", None)<|MERGE_RESOLUTION|>--- conflicted
+++ resolved
@@ -1,4 +1,6 @@
 import json
+import os
+
 import requests
 from environs import Env
 from jwt.algorithms import RSAAlgorithm
@@ -32,12 +34,8 @@
     SQLALCHEMY_TRACK_MODIFICATIONS = False
     SECRET_KEY = "top_secret"
     DEFAULT_POOL_TIMEOUT = 600
-<<<<<<< HEAD
     SQLALCHEMY_POOL_TIMEOUT = env.int("POOL_TIMEOUT", DEFAULT_POOL_TIMEOUT)
-    if env("HTTP_ORIGINS", None) is not None:
-        HTTP_ORIGINS = env.list("HTTP_ORIGINS", delimiter=" ")
-    else:
-        HTTP_ORIGINS = None
+    JWT_IDENTITY_CLAIM = env("OIDC_USERNAME_CLAIM")
     # Hostname of a S3 service.
     MINIO_ENDPOINT = env("MINIO_ENDPOINT", "172.16.238.10:9000")
     # Access key (aka user ID) of your account in S3 service.
@@ -54,11 +52,6 @@
     MINIO_HTTP_CLIENT = env("MINIO_HTTP_CLIENT", None)
     MINIO_BUCKET_NAME = env("MINIO_BUCKET_NAME", "sms")
     # ALLOWED_EXTENSIONS = env.str("ALLOWED_EXTENSIONS")
-=======
-    SQLALCHEMY_POOL_TIMEOUT = os.environ.get("POOL_TIMEOUT", DEFAULT_POOL_TIMEOUT)
-    # example in our case it is {'sub':'username@ufz.de'}
-    JWT_IDENTITY_CLAIM = os.environ.get("OIDC_USERNAME_CLAIM")
->>>>>>> d40a621c
 
 
 class DevelopmentConfig(BaseConfig):
@@ -77,11 +70,8 @@
     # https://github.com/vimalloc/flask-jwt-extended/issues/219)
     JWT_DECODE_AUDIENCE = ["rdmsvm-implicit-flow", "oidcdebugger-implicit-flow"]
     # name of token entry that will become distinct flask identity username
-<<<<<<< HEAD
     # example in our case it is {'sub':'username@ufz.de'}
-    JWT_IDENTITY_CLAIM = env("OIDC_USERNAME_CLAIM", "sub")
-=======
->>>>>>> d40a621c
+    JWT_IDENTITY_CLAIM = os.environ.get("OIDC_USERNAME_CLAIM")
 
 
 class TestingConfig(BaseConfig):
@@ -98,5 +88,5 @@
 class ProductionConfig(BaseConfig):
     """Production configuration"""
 
-    SQLALCHEMY_DATABASE_URI = env("DATABASE_URL", None)
-    ELASTICSEARCH_URL = env("ELASTICSEARCH_URL", None)+    SQLALCHEMY_DATABASE_URI = env("DATABASE_URL")
+    ELASTICSEARCH_URL = env("ELASTICSEARCH_URL")