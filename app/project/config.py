--- conflicted
+++ resolved
@@ -87,9 +87,6 @@
     JWT_PUBLIC_KEY = OIDC_JWT_SERVICE.get_jwt_public_key()
     # audience is oidc client id (can be array starting
     # https://github.com/vimalloc/flask-jwt-extended/issues/219)
-<<<<<<< HEAD
-    JWT_DECODE_AUDIENCE = ["rdmsvm-implicit-flow"]
-=======
     # GFZ: Currently for the idp-dev the aud field and the client id seems to
     # be the very same values, so we want it to be part of the JWT_DECODE_AUDIENCE
     # that we trust.
@@ -98,7 +95,7 @@
     if OIDC_CLIENT_IDS:
         for client_id in OIDC_CLIENT_IDS:
             JWT_DECODE_AUDIENCE.append(client_id)
->>>>>>> f8502b59
+    JWT_DECODE_AUDIENCE = ["rdmsvm-implicit-flow"]
     # name of token entry that will become distinct flask identity username
     # example in our case it is {'sub':'username@ufz.de'}
     JWT_IDENTITY_CLAIM = env("OIDC_USERNAME_CLAIM", "sub")
