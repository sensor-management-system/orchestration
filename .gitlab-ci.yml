stages:
  - build
  - test
  - release

variables:
  CONTAINER_TEST_IMAGE: $CI_REGISTRY_IMAGE:$CI_COMMIT_REF_NAME
  CONTAINER_RELEASE_IMAGE: $CI_REGISTRY_IMAGE:latest
  DATABASE_TEST_URL: postgres://$POSTGRES_USER:@$POSTGRES_PASSWORD:5432/$POSTGRES_DB
  WELL_KNOWN_URL: https://webapp-stage.intranet.ufz.de/idp/oidc/v1/.well-known/openid-configuration
  HTTP_ORIGINS: "https://git.ufz.de http://rdm-test.intranet.ufz.de:5002"
  OIDC_USERNAME_CLAIM: "sub"


build-image:
  stage: build
  image:
    name: gcr.io/kaniko-project/executor:debug
    entrypoint: [ "" ]
  script:
    - echo "ENV WELL_KNOWN_URL" $WELL_KNOWN_URL >> $CI_PROJECT_DIR/Dockerfile.ci
    - echo "ENV HTTP_ORIGINS" $HTTP_ORIGINS >> $CI_PROJECT_DIR/Dockerfile.ci
    - echo "ENV OIDC_USERNAME_CLAIM" $OIDC_USERNAME_CLAIM >> $CI_PROJECT_DIR/Dockerfile.ci
    - echo "{\"auths\":{\"$CI_REGISTRY\":{\"username\":\"$CI_REGISTRY_USER\",\"password\":\"$CI_REGISTRY_PASSWORD\"}}}" > /kaniko/.docker/config.json
    - /kaniko/executor --context $CI_PROJECT_DIR --dockerfile $CI_PROJECT_DIR/Dockerfile --destination $CONTAINER_TEST_IMAGE

unittest-lint:
  stage: test
  image: $CONTAINER_TEST_IMAGE
  before_script:
    - pip install --upgrade setuptools
    - pip install --upgrade flake8
    - pip install setuptools pylint pylint-exit pylint_flask pylint_flask_sqlalchemy
  script:
    - flake8 --max-line-length=100 --ignore F401,W504 $CI_PROJECT_DIR/app/project
    - pylint $CI_PROJECT_DIR/app/project --rcfile=$CI_PROJECT_DIR/app/.pylintrc| tee pylint.txt || pylint-exit $?
    - score=$(sed -n 's/^Your code has been rated at \([-0-9.]*\)\/.*/\1/p' pylint.txt)
    - echo "Pylint score was $score"

  artifacts:
    paths:
      - pylint.txt

test-image:
  services:
    - postgres:12.2-alpine
  variables:
    POSTGRES_DB: db_test
    POSTGRES_USER: postgres
    POSTGRES_PASSWORD: postgres
    POSTGRES_HOST_AUTH_METHOD: trust
  stage: test
  image: $CONTAINER_TEST_IMAGE
  before_script:
<<<<<<< HEAD
    - pip install --upgrade setuptools
=======
    - export DATABASE_TEST_URL=$DATABASE_TEST_URL
>>>>>>> a1f28928
    - export APP_SETTINGS=project.config.TestingConfig
  script:
    - cd $CI_PROJECT_DIR/app/ && python manage.py test

release-image:
  stage: release
  image:
    name: gcr.io/kaniko-project/executor:debug
    entrypoint: [ "" ]
  script:
    - echo "{\"auths\":{\"$CI_REGISTRY\":{\"username\":\"$CI_REGISTRY_USER\",\"password\":\"$CI_REGISTRY_PASSWORD\"}}}" > /kaniko/.docker/config.json
    - echo "FROM  ${CONTAINER_TEST_IMAGE}" | /kaniko/executor --context $CI_PROJECT_DIR --dockerfile /dev/stdin --destination ${CONTAINER_RELEASE_IMAGE}
  only:
    - master<|MERGE_RESOLUTION|>--- conflicted
+++ resolved
@@ -52,11 +52,7 @@
   stage: test
   image: $CONTAINER_TEST_IMAGE
   before_script:
-<<<<<<< HEAD
-    - pip install --upgrade setuptools
-=======
     - export DATABASE_TEST_URL=$DATABASE_TEST_URL
->>>>>>> a1f28928
     - export APP_SETTINGS=project.config.TestingConfig
   script:
     - cd $CI_PROJECT_DIR/app/ && python manage.py test
