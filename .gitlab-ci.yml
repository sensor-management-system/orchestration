--- conflicted
+++ resolved
@@ -58,23 +58,12 @@
   script:
     - cd $CI_PROJECT_DIR/app/ && python manage.py test
 
-
 release-image:
   stage: release
   extends: .docker-in-docker
   script:
-<<<<<<< HEAD
-    - echo "ENV WELL_KNOWN_URL" $WELL_KNOWN_URL >> $CI_PROJECT_DIR/Dockerfile.ci
-    - echo "ENV HTTP_ORIGINS" $HTTP_ORIGINS >> $CI_PROJECT_DIR/Dockerfile.ci
-    - echo "ENV OIDC_USERNAME_CLAIM" $OIDC_USERNAME_CLAIM >> $CI_PROJECT_DIR/Dockerfile.ci
-    - echo "{\"auths\":{\"$CI_REGISTRY\":{\"username\":\"$CI_REGISTRY_USER\",\"password\":\"$CI_REGISTRY_PASSWORD\"}}}" > /kaniko/.docker/config.json
-    - echo "FROM  ${CONTAINER_TEST_IMAGE}" | /kaniko/executor --context $CI_PROJECT_DIR --dockerfile /dev/stdin --destination ${CONTAINER_RELEASE_IMAGE}
-  only:
-    - master
-=======
     - docker pull $CONTAINER_TEST_IMAGE
     - docker tag $CONTAINER_TEST_IMAGE $CONTAINER_RELEASE_IMAGE
     - docker push $CONTAINER_RELEASE_IMAGE
   rules:
-    - if: "$CI_COMMIT_BRANCH == $CI_DEFAULT_BRANCH"
->>>>>>> 3937a8a6
+    - if: "$CI_COMMIT_BRANCH == $CI_DEFAULT_BRANCH"