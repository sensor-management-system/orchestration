--- conflicted
+++ resolved
@@ -1,15 +1,4 @@
 #!/bin/bash
 
-# Make sure you are in the gfz network (locally or via vpn)
-# so that those servers are available
-<<<<<<< HEAD
-export SMS_BACKEND_URL="http://rz-vm64.gfz-potsdam.de:5000/rdm/svm-api/v1"
-export CV_BACKEND_URL="http://rz-vm64.gfz-potsdam.de:5001/api"
-
-npm run dev
-=======
-# export SMS_BACKEND_URL="http://rz-vm64.gfz-potsdam.de:5000"
-# export CV_BACKEND_URL="http://rz-vm64.gfz-potsdam.de:5001"
-# --> those variables are now inside of the docker-compose file
-docker-compose -f docker-compose-gfz-local-with-staging-vm.yml up
->>>>>>> 01f4edc7
+# variables are now inside of the docker-compose file
+docker-compose -f docker-compose-gfz-local-with-staging-vm.yml up