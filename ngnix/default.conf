server {
  listen 80 default_server;
  server_name $hostname;
  return 301 https://$server_name$request_uri;
}

server {
  listen 443 ssl;
  server_name $hostname;

  ssl_certificate /etc/nginx/ssl/server.pem;
  ssl_certificate_key /etc/nginx/ssl/server.key;


  location /sms-backend {
    proxy_pass http://localhost:5000/rdm/svm-api/v1;
  }

#   location /sms-cv {
#     proxy_set_header X-Forwarded-Host $host;
#     proxy_set_header X-Forwarded-Server $host;
#     proxy_set_header X-Forwarded-For $proxy_add_x_forwarded_for;
#     proxy_set_header X-Forwarded-Proto $scheme;
#     proxy_pass http://localhost:8000;
#   }
#
#   location /sms {
#     proxy_pass http://localhost:3000;
#   }
  location /sms-attachments {
    proxy_set_header X-Real-IP $remote_addr;
    proxy_set_header X-Forwarded-For $proxy_add_x_forwarded_for;
    proxy_set_header X-Forwarded-Proto $scheme;
    proxy_set_header Host $http_host;

    proxy_connect_timeout 300;
    # Default is HTTP/1, keepalive is only enabled in HTTP/1.1
    proxy_http_version 1.1;
    proxy_set_header Connection "";
    chunked_transfer_encoding off;
    proxy_pass http://localhost:9000;
  }
<<<<<<< HEAD
  location / {
    proxy_set_header Host $http_host;
=======
  location /sms-attachments/ {
>>>>>>> 32a93c22
    proxy_set_header X-Real-IP $remote_addr;
    proxy_set_header X-Forwarded-For $proxy_add_x_forwarded_for;
    proxy_set_header X-Forwarded-Proto $scheme;
    proxy_set_header X-NginX-Proxy true;

    # This is necessary to pass the correct IP to be hashed
    real_ip_header X-Real-IP;

    proxy_connect_timeout 300;
    # Default is HTTP/1, keepalive is only enabled in HTTP/1.1
    proxy_http_version 1.1;
    proxy_set_header Connection "";
    chunked_transfer_encoding off;
<<<<<<< HEAD
    proxy_pass http://localhost:9001;
=======
    proxy_pass http://localhost:9000;
>>>>>>> 32a93c22
  }
 }<|MERGE_RESOLUTION|>--- conflicted
+++ resolved
@@ -40,12 +40,8 @@
     chunked_transfer_encoding off;
     proxy_pass http://localhost:9000;
   }
-<<<<<<< HEAD
   location / {
     proxy_set_header Host $http_host;
-=======
-  location /sms-attachments/ {
->>>>>>> 32a93c22
     proxy_set_header X-Real-IP $remote_addr;
     proxy_set_header X-Forwarded-For $proxy_add_x_forwarded_for;
     proxy_set_header X-Forwarded-Proto $scheme;
@@ -59,10 +55,6 @@
     proxy_http_version 1.1;
     proxy_set_header Connection "";
     chunked_transfer_encoding off;
-<<<<<<< HEAD
     proxy_pass http://localhost:9001;
-=======
-    proxy_pass http://localhost:9000;
->>>>>>> 32a93c22
   }
  }